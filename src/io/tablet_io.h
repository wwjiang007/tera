// Copyright (c) 2015, Baidu.com, Inc. All Rights Reserved
// Use of this source code is governed by a BSD-style license that can be
// found in the LICENSE file.

#ifndef TERA_IO_TABLET_IO_H_
#define TERA_IO_TABLET_IO_H_

#include <list>
#include <map>
#include <set>
#include <string>
#include <vector>

#include "common/base/scoped_ptr.h"
#include "common/mutex.h"
#include "io/stream_scan.h"
#include "leveldb/db.h"
#include "leveldb/options.h"
#include "leveldb/raw_key_operator.h"
#include "leveldb/slice.h"
#include "leveldb/write_batch.h"
#include "proto/proto_helper.h"
#include "proto/status_code.pb.h"
#include "proto/table_meta.pb.h"
#include "proto/tabletnode_rpc.pb.h"
#include "types.h"
#include "utils/counter.h"
#include "utils/rpc_timer_list.h"

namespace tera {
namespace io {

class TabletWriter;

class TabletIO {
public:
    enum TabletStatus {
        kNotInit = kTabletNotInit,
        kReady = kTabletReady,
        kOnLoad = kTabletOnLoad,
        kOnSplit = kTabletOnSplit,
        kSplited = kTabletSplited,
        kUnLoading = kTabletUnLoading,
        kUnLoading2 = kTabletUnLoading2
    };
    typedef std::map< std::string, std::set<std::string> > ColumnFamilyMap;
    struct ScanOptions {
        uint32_t max_versions;
        uint32_t version_num; // restore version_num for stream scan
        uint32_t max_size;
        int64_t ts_start;
        int64_t ts_end;
        uint64_t snapshot_id;
        FilterList filter_list;
        ColumnFamilyMap column_family_list;
        std::set<std::string> iter_cf_set;
        int64_t timeout;

        ScanOptions()
            : max_versions(UINT32_MAX), version_num(0), max_size(UINT32_MAX),
              ts_start(kOldestTs), ts_end(kLatestTs), snapshot_id(0), timeout(INT64_MAX / 2)
        {}
    };

    struct StatCounter {
        tera::Counter low_read_cell;
        tera::Counter scan_rows;
        tera::Counter scan_kvs;
        tera::Counter scan_size;
        tera::Counter read_rows;
        tera::Counter read_kvs;
        tera::Counter read_size;
        tera::Counter write_rows;
        tera::Counter write_kvs;
        tera::Counter write_size;
    };

public:
    TabletIO(const std::string& key_start, const std::string& key_end);
    virtual ~TabletIO();

    std::string GetTableName() const;
    std::string GetTablePath() const;
    std::string GetStartKey() const;
    std::string GetEndKey() const;
    virtual CompactStatus GetCompactStatus() const;
    virtual const TableSchema& GetSchema() const;
    bool KvOnly() const { return m_kv_only; }
    StatCounter& GetCounter();
    // tablet
    virtual bool Load(const TableSchema& schema,
                      const std::string& path,
                      const std::vector<uint64_t>& parent_tablets,
                      std::map<uint64_t, uint64_t> snapshots,
                      std::map<uint64_t, uint64_t> rollbacks,
                      leveldb::Logger* logger = NULL,
                      leveldb::Cache* block_cache = NULL,
                      leveldb::TableCache* table_cache = NULL,
                      StatusCode* status = NULL);
    virtual bool Unload(StatusCode* status = NULL);
    virtual bool Split(std::string* split_key, StatusCode* status = NULL);
    virtual bool Compact(int lg_no = -1, StatusCode* status = NULL);
    bool CompactMinor(StatusCode* status = NULL);
    bool Destroy(StatusCode* status = NULL);
    virtual bool GetDataSize(uint64_t* size, std::vector<uint64_t>* lgsize = NULL,
                             StatusCode* status = NULL);
    virtual bool AddInheritedLiveFiles(std::vector<std::set<uint64_t> >* live);

    bool IsBusy();

    bool SnapshotIDToSeq(uint64_t snapshot_id, uint64_t* snapshot_sequence);

    virtual bool Read(const leveldb::Slice& key, std::string* value,
                      uint64_t snapshot_id = 0, StatusCode* status = NULL);

    // read a row
    virtual bool ReadCells(const RowReaderInfo& row_reader, RowResult* value_list,
                           uint64_t snapshot_id = 0, StatusCode* status = NULL);
    /// scan from leveldb return ture means complete flase means not complete
    bool LowLevelScan(const std::string& start_tera_key,
                      const std::string& end_row_key,
                      const ScanOptions& scan_options,
                      RowResult* value_list,
                      KeyValuePair* next_start_point,
                      uint32_t* read_row_count,
                      uint32_t* read_bytes,
                      bool* is_complete,
                      StatusCode* status = NULL);

    bool LowLevelSeek(const std::string& row_key, const ScanOptions& scan_options,
                      RowResult* value_list, StatusCode* status = NULL);

    bool WriteOne(const std::string& key, const std::string& value,
                  bool sync = true, StatusCode* status = NULL);
    bool WriteBatch(leveldb::WriteBatch* batch, bool disable_wal = false, bool sync = true,
                    StatusCode* status = NULL);
    virtual bool Write(const WriteTabletRequest* request,
                       WriteTabletResponse* response,
                       google::protobuf::Closure* done,
                       const std::vector<int32_t>* index_list,
                       Counter* done_counter, WriteRpcTimer* timer = NULL,
                       StatusCode* status = NULL);

    virtual bool Scan(const ScanOption& option, KeyValueList* kv_list,
                      bool* complete, StatusCode* status = NULL);

    virtual bool ScanRows(const ScanTabletRequest* request,
                          ScanTabletResponse* response,
                          google::protobuf::Closure* done);

    uint64_t GetSnapshot(uint64_t id, uint64_t snapshot_sequence,
                         StatusCode* status = NULL);
    bool ReleaseSnapshot(uint64_t snapshot_id,  StatusCode* status = NULL);
    void ListSnapshot(std::vector<uint64_t>* snapshot_id);

    uint64_t Rollback(uint64_t snapshot_id, StatusCode* status);

    uint32_t GetLGidByCFName(const std::string& cfname);

    const leveldb::RawKeyOperator* GetRawKeyOperator();

    void SetStatus(TabletStatus status);
    TabletStatus GetStatus();

    void GetAndClearCounter(TabletCounter* counter);

    int32_t AddRef();
    int32_t DecRef();
    int32_t GetRef() const;

    static bool FindAverageKey(const std::string& start, const std::string& end,
                               std::string* res);

private:
    friend class TabletWriter;
    bool WriteWithoutLock(const std::string& key, const std::string& value,
                          bool sync = false, StatusCode* status = NULL);
//     int64_t GetDataSizeWithoutLock(StatusCode* status = NULL);

    void SetupOptionsForLG();
    void TearDownOptionsForLG();
    void IndexingCfToLG();

    void SetupIteratorOptions(const ScanOptions& scan_options,
                              leveldb::ReadOptions* leveldb_opts);
    void TearDownIteratorOptions(leveldb::ReadOptions* opts);

    void ProcessRowBuffer(std::list<KeyValuePair>& row_buf,
                          const ScanOptions& scan_options,
                          RowResult* value_list,
                          uint32_t* buffer_size);

    StatusCode InitedScanInterator(const std::string& start_tera_key,
                                   const ScanOptions& scan_options,
                                   leveldb::Iterator** scan_it);

    bool ScanRowsRestricted(const ScanTabletRequest* request,
                            ScanTabletResponse* response,
                            google::protobuf::Closure* done);
    bool ScanRowsStreaming(const ScanTabletRequest* request,
                           ScanTabletResponse* response,
                           google::protobuf::Closure* done);

    void SetupScanInternalTeraKey(const ScanTabletRequest* request,
                                  std::string* start_tera_key,
                                  std::string* end_row_key);
    void SetupScanRowOptions(const ScanTabletRequest* request,
                             ScanOptions* scan_options);

    bool LowLevelScan(const std::string& start_tera_key,
                      const std::string& end_row_key,
                      const ScanOptions& scan_options,
                      leveldb::Iterator* it,
                      RowResult* value_list,
                      KeyValuePair* next_start_point,
                      uint32_t* read_row_count,
                      uint32_t* read_bytes,
                      bool* is_complete,
                      StatusCode* status);

    void MakeKvPair(leveldb::Slice key, leveldb::Slice col, leveldb::Slice qual,
                    int64_t ts, leveldb::Slice value, KeyValuePair* kv);

<<<<<<< HEAD
    bool ScanWithFilter(const ScanOptions& scan_options);
    bool IsCompleteRow(const std::list<KeyValuePair>& row_buf,
                       leveldb::Iterator* it);
    bool ShouldFilterRow(const ScanOptions& scan_options,
                           const std::list<KeyValuePair>& row_buf,
                           leveldb::Iterator* it);
    void GotoNextRow(const std::list<KeyValuePair>& row_buf,
                     leveldb::Iterator* it,
                     KeyValuePair* next);
=======
    bool ParseRowKey(const std::string& tera_key, std::string* row_key);

>>>>>>> 8c989451
private:
    mutable Mutex m_mutex;
    TabletWriter* m_async_writer;

    std::string m_tablet_path;
    const std::string m_start_key;
    const std::string m_end_key;
    std::string m_raw_start_key;
    std::string m_raw_end_key;
    CompactStatus m_compact_status;

    TabletStatus m_status;
    volatile int32_t m_ref_count;
    volatile int32_t m_db_ref_count;
    leveldb::Options m_ldb_options;
    leveldb::DB* m_db;
    bool m_mem_store_activated;
    TableSchema m_table_schema;
    bool m_kv_only;
    std::map<uint64_t, uint64_t> id_to_snapshot_num_;
    std::map<uint64_t, uint64_t> rollbacks_;

    const leveldb::RawKeyOperator* m_key_operator;

    std::map<std::string, uint32_t> m_cf_lg_map;
    std::map<std::string, uint32_t> m_lg_id_map;
    StreamScanManager m_stream_scan;
    StatCounter m_counter;
};

} // namespace io
} // namespace tera

#endif // TERA_IO_TABLET_IO_H_<|MERGE_RESOLUTION|>--- conflicted
+++ resolved
@@ -221,7 +221,8 @@
     void MakeKvPair(leveldb::Slice key, leveldb::Slice col, leveldb::Slice qual,
                     int64_t ts, leveldb::Slice value, KeyValuePair* kv);
 
-<<<<<<< HEAD
+    bool ParseRowKey(const std::string& tera_key, std::string* row_key);
+
     bool ScanWithFilter(const ScanOptions& scan_options);
     bool IsCompleteRow(const std::list<KeyValuePair>& row_buf,
                        leveldb::Iterator* it);
@@ -231,10 +232,6 @@
     void GotoNextRow(const std::list<KeyValuePair>& row_buf,
                      leveldb::Iterator* it,
                      KeyValuePair* next);
-=======
-    bool ParseRowKey(const std::string& tera_key, std::string* row_key);
-
->>>>>>> 8c989451
 private:
     mutable Mutex m_mutex;
     TabletWriter* m_async_writer;
