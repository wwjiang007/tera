--- conflicted
+++ resolved
@@ -77,18 +77,15 @@
                        CompactTabletResponse* response,
                        google::protobuf::Closure* done);
 
-<<<<<<< HEAD
+    void CmdCtrl(google::protobuf::RpcController* controller,
+                 const TsCmdCtrlRequest* request,
+                 TsCmdCtrlResponse* response,
+                 google::protobuf::Closure* done);
+
     void UpdateSchema(google::protobuf::RpcController* controller,
                       const UpdateSchemaRequest* request,
                       UpdateSchemaResponse* response,
                       google::protobuf::Closure* done);
-=======
-    void CmdCtrl(google::protobuf::RpcController* controller,
-                 const TsCmdCtrlRequest* request,
-                 TsCmdCtrlResponse* response,
-                 google::protobuf::Closure* done);
->>>>>>> b3c4c4a6
-
     std::string ProfilingLog();
 private:
     void DoLoadTablet(google::protobuf::RpcController* controller,
@@ -153,18 +150,15 @@
                          CompactTabletResponse* response,
                          google::protobuf::Closure* done);
 
-<<<<<<< HEAD
+    void DoCmdCtrl(google::protobuf::RpcController* controller,
+                   const TsCmdCtrlRequest* request,
+                   TsCmdCtrlResponse* response,
+                   google::protobuf::Closure* done);
+
     void DoUpdateSchema(google::protobuf::RpcController* controller,
                         const UpdateSchemaRequest* request,
                         UpdateSchemaResponse* response,
                         google::protobuf::Closure* done);
-=======
-    void DoCmdCtrl(google::protobuf::RpcController* controller,
-                   const TsCmdCtrlRequest* request,
-                   TsCmdCtrlResponse* response,
-                   google::protobuf::Closure* done);
->>>>>>> b3c4c4a6
-
     void DoScheduleRpc(RpcSchedule* rpc_schedule);
 
 private:
