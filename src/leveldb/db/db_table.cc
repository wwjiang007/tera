--- conflicted
+++ resolved
@@ -243,11 +243,7 @@
                 last_sequence_ = last_seq;
             }
         } else {
-<<<<<<< HEAD
-            Log(options_.info_log, "[%s] fail to Recover lg %d", dbname_.c_str(), i);
-=======
             Log(options_.info_log, "[%s] fail to recover lg %d", dbname_.c_str(), i);
->>>>>>> a494ad56
             break;
         }
     }
@@ -257,7 +253,6 @@
             delete lg_list_[i];
         }
         lg_list_.clear();
-        Log(options_.info_log, "[%s] fail to Recover table.", dbname_.c_str());
         return s;
     }
 
