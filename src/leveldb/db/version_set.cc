// Copyright (c) 2015, Baidu.com, Inc. All Rights Reserved
// Use of this source code is governed by a BSD-style license that can be
// found in the LICENSE file.
//
// Copyright (c) 2011 The LevelDB Authors. All rights reserved.
// Use of this source code is governed by a BSD-style license that can be
// found in the LICENSE file. See the AUTHORS file for names of contributors.

#include "db/version_set.h"

#include <iostream>

#include <algorithm>
#include <stdio.h>
#include "db/filename.h"
#include "db/log_reader.h"
#include "db/log_writer.h"
#include "db/memtable.h"
#include "db/table_cache.h"
#include "leveldb/env.h"
#include "leveldb/table_builder.h"
#include "leveldb/table_utils.h"
#include "leveldb/compact_strategy.h"
#include "table/merger.h"
#include "table/two_level_iterator.h"
#include "util/coding.h"
#include "util/logging.h"

namespace leveldb {

// Maximum bytes of overlaps in grandparent (i.e., level+2) before we
// stop building a single file in a level->level+1 compaction.
static int64_t MaxGrandParentOverlapBytes(int target_file_size) {
    return 10 * target_file_size;
}

// Maximum number of bytes in all compacted files.  We avoid expanding
// the lower level file set of a compaction if it would make the
// total compaction cover more than this many bytes.
static int64_t ExpandedCompactionByteSizeLimit(int target_file_size) {
    return 25 * target_file_size;
}

static double MaxBytesForLevel(int level) {
  // Note: the result for level zero is not really used since we set
  // the level-0 compaction threshold based on number of files.
  double result = 40 * 1048576.0;  // Result for both level-0 and level-1
  while (level > 1) {
    result *= 10;
    level--;
  }
  return result;
}

static uint64_t MaxFileSizeForLevel(int level, int target_file_size) {
  if (level == 2) {
    return 2 * target_file_size;
  } else if(level > 2) {
    return 8 * target_file_size;
  }
  return target_file_size;  // We could vary per level to reduce number of files?
}

static int64_t TotalFileSize(const std::vector<FileMetaData*>& files) {
  int64_t sum = 0;
  for (size_t i = 0; i < files.size(); i++) {
    sum += files[i]->file_size;
  }
  return sum;
}

Version::~Version() {
  assert(refs_ == 0);

  // Remove from linked list
  prev_->next_ = next_;
  next_->prev_ = prev_;

  // Drop references to files
  for (int level = 0; level < config::kNumLevels; level++) {
    for (size_t i = 0; i < files_[level].size(); i++) {
      FileMetaData* f = files_[level][i];
      assert(f->refs > 0);
      f->refs--;
      if (f->refs <= 0) {
        vset_->table_cache_->Evict(vset_->dbname_, f->number);
        delete f;
      }
    }
  }
}

int FindFile(const InternalKeyComparator& icmp,
             const std::vector<FileMetaData*>& files,
             const Slice& key) {
  uint32_t left = 0;
  uint32_t right = files.size();
  while (left < right) {
    uint32_t mid = (left + right) / 2;
    const FileMetaData* f = files[mid];
    if (icmp.InternalKeyComparator::Compare(f->largest.Encode(), key) < 0) {
      // Key at "mid.largest" is < "target".  Therefore all
      // files at or before "mid" are uninteresting.
      left = mid + 1;
    } else {
      // Key at "mid.largest" is >= "target".  Therefore all files
      // after "mid" are uninteresting.
      right = mid;
    }
  }
  return right;
}

static bool AfterFile(const Comparator* ucmp,
                      const Slice* user_key, const FileMetaData* f) {
  // NULL user_key occurs before all keys and is therefore never after *f
  return (user_key != NULL &&
          ucmp->Compare(*user_key, f->largest.user_key()) > 0);
}

static bool BeforeFile(const Comparator* ucmp,
                       const Slice* user_key, const FileMetaData* f) {
  // NULL user_key occurs after all keys and is therefore never before *f
  return (user_key != NULL &&
          ucmp->Compare(*user_key, f->smallest.user_key()) < 0);
}

bool SomeFileOverlapsRange(
    const InternalKeyComparator& icmp,
    bool disjoint_sorted_files,
    const std::vector<FileMetaData*>& files,
    const Slice* smallest_user_key,
    const Slice* largest_user_key) {
  const Comparator* ucmp = icmp.user_comparator();
  if (!disjoint_sorted_files) {
    // Need to check against all files
    for (size_t i = 0; i < files.size(); i++) {
      const FileMetaData* f = files[i];
      if (AfterFile(ucmp, smallest_user_key, f) ||
          BeforeFile(ucmp, largest_user_key, f)) {
        // No overlap
      } else {
        return true;  // Overlap
      }
    }
    return false;
  }

  // Binary search over file list
  uint32_t index = 0;
  if (smallest_user_key != NULL) {
    // Find the earliest possible internal key for smallest_user_key
    InternalKey small(*smallest_user_key, kMaxSequenceNumber,kValueTypeForSeek);
    index = FindFile(icmp, files, small.Encode());
  }

  if (index >= files.size()) {
    // beginning of range is after all files, so no overlap.
    return false;
  }

  return !BeforeFile(ucmp, largest_user_key, files[index]);
}

// An internal iterator.  For a given version/level pair, yields
// information about the files in the level.  For a given entry, key()
// is the largest key that occurs in the file, and value() is an
// 16-byte value containing the file number and file size, both
// encoded using EncodeFixed64.
class Version::LevelFileNumIterator : public Iterator {
 public:
  LevelFileNumIterator(const InternalKeyComparator& icmp,
                       const std::vector<FileMetaData*>* flist,
                       const std::string& dbname)
      : icmp_(icmp),
        flist_(flist),
        dbname_(dbname),
        index_(flist->size()) {        // Marks as invalid
  }
  virtual bool Valid() const {
    return index_ < flist_->size();
  }
  virtual void Seek(const Slice& target) {
    index_ = FindFile(icmp_, *flist_, target);
  }
  virtual void SeekToFirst() { index_ = 0; }
  virtual void SeekToLast() {
    index_ = flist_->empty() ? 0 : flist_->size() - 1;
  }
  virtual void Next() {
    assert(Valid());
    index_++;
  }
  virtual void Prev() {
    assert(Valid());
    if (index_ == 0) {
      index_ = flist_->size();  // Marks as invalid
    } else {
      index_--;
    }
  }
  Slice key() const {
    assert(Valid());
    return (*flist_)[index_]->largest.Encode();
  }
  Slice value() const {
    assert(Valid());
    FileMetaData* f = (*flist_)[index_];
    value_buf_.resize(28);
    EncodeFixed64((char*)value_buf_.data(), f->number);
    EncodeFixed64((char*)value_buf_.data()+8, f->file_size);
    Slice smallest = f->smallest_fake ? f->smallest.Encode() : "";
    Slice largest = f->largest_fake ? f->largest.Encode() : "";
    EncodeFixed32((char*)value_buf_.data()+16, smallest.size());
    EncodeFixed32((char*)value_buf_.data()+20, largest.size());
    EncodeFixed32((char*)value_buf_.data()+24, dbname_.size());
    value_buf_.append(smallest.ToString());
    value_buf_.append(largest.ToString());
    value_buf_.append(dbname_);
    return Slice(value_buf_);
  }
  virtual Status status() const { return Status::OK(); }
 private:
  const InternalKeyComparator icmp_;
  const std::vector<FileMetaData*>* const flist_;
  const std::string dbname_;
  uint32_t index_;

  // Backing store for value().  Holds the file number and size.
  mutable std::string value_buf_;
};

static Iterator* GetFileIterator(void* arg,
                                 const ReadOptions& options,
                                 const Slice& file_value) {
  assert(options.db_opt);
  TableCache* cache = reinterpret_cast<TableCache*>(arg);
  int32_t ssize = DecodeFixed32(file_value.data() + 16);
  int32_t lsize = DecodeFixed32(file_value.data() + 20);
  int32_t dbname_size = DecodeFixed32(file_value.data() + 24);
  assert(ssize >= 0 && ssize < 65536 &&
         lsize >= 0 && lsize < 65536 &&
         dbname_size > 0 && dbname_size < 1024);
  return cache->NewIterator(options,
                            std::string(file_value.data() + 28 + ssize + lsize,
                                        dbname_size),
                            DecodeFixed64(file_value.data()),
                            DecodeFixed64(file_value.data() + 8),
                            Slice(file_value.data() + 28, ssize),
                            Slice(file_value.data() + 28 + ssize, lsize));
}

Iterator* Version::NewConcatenatingIterator(const ReadOptions& options,
                                            int level) const {
  ReadOptions opts = options;
  opts.db_opt = vset_->options_;
  return NewTwoLevelIterator(
      new LevelFileNumIterator(vset_->icmp_, &files_[level], vset_->dbname_),
      &GetFileIterator, vset_->table_cache_, opts);
}

void Version::AddIterators(const ReadOptions& options,
                           std::vector<Iterator*>* iters) {
  ReadOptions opts = options;
  opts.db_opt = vset_->options_;
  // Merge all level zero files together since they may overlap
  for (size_t i = 0; i < files_[0].size(); i++) {
    FileMetaData* f = files_[0][i];
    Slice smallest = f->smallest_fake ? f->smallest.Encode() : "";
    Slice largest = f->largest_fake ? f->largest.Encode() : "";
    iters->push_back(vset_->table_cache_->NewIterator(
            opts, vset_->dbname_ , f->number,
            f->file_size, smallest, largest));
  }

  // For levels > 0, we can use a concatenating iterator that sequentially
  // walks through the non-overlapping files in the level, opening them
  // lazily.
  for (int level = 1; level < config::kNumLevels; level++) {
    if (!files_[level].empty()) {
      iters->push_back(NewConcatenatingIterator(options, level));
    }
  }
}

// Callback from TableCache::Get()
namespace {
enum SaverState {
  kNotFound,
  kFound,
  kDeleted,
  kCorrupt,
};
struct Saver {
  SaverState state;
  const Comparator* ucmp;
  Slice user_key;
  std::string* value;
  CompactStrategy* compact_strategy;
};
}
static void SaveValue(void* arg, const Slice& ikey, const Slice& v) {
  Saver* s = reinterpret_cast<Saver*>(arg);
  ParsedInternalKey parsed_key;
  if (!ParseInternalKey(ikey, &parsed_key)) {
    s->state = kCorrupt;
  } else {
    if (s->ucmp->Compare(parsed_key.user_key, s->user_key) == 0) {
      s->state = (parsed_key.type == kTypeValue) ? kFound : kDeleted;
      if (s->state == kFound) {
        if (!s->compact_strategy || !s->compact_strategy->Drop(parsed_key.user_key, 0)) {
          s->value->assign(v.data(), v.size());
        } else {
          s->state = kDeleted; // stop searching in other files.
        }
      }
    }
  }
}

static bool NewestFirst(FileMetaData* a, FileMetaData* b) {
  return a->number > b->number;
}

Status Version::Get(const ReadOptions& options,
                    const LookupKey& k,
                    std::string* value,
                    GetStats* stats) {
  ReadOptions opts = options;
  opts.db_opt = vset_->options_;
  Slice ikey = k.internal_key();
  Slice user_key = k.user_key();
  const Comparator* ucmp = vset_->icmp_.user_comparator();
  Status s;

  stats->seek_file = NULL;
  stats->seek_file_level = -1;
  FileMetaData* last_file_read = NULL;
  int last_file_read_level = -1;

  // We can search level-by-level since entries never hop across
  // levels.  Therefore we are guaranteed that if we find data
  // in an smaller level, later levels are irrelevant.
  std::vector<FileMetaData*> tmp;
  FileMetaData* tmp2;
  for (int level = 0; level < config::kNumLevels; level++) {
    size_t num_files = files_[level].size();
    if (num_files == 0) continue;

    // Get the list of files to search in this level
    FileMetaData* const* files = &files_[level][0];
    if (level == 0) {
      // Level-0 files may overlap each other.  Find all files that
      // overlap user_key and process them in order from newest to oldest.
      tmp.reserve(num_files);
      for (uint32_t i = 0; i < num_files; i++) {
        FileMetaData* f = files[i];
        if (ucmp->Compare(user_key, f->smallest.user_key()) >= 0 &&
            ucmp->Compare(user_key, f->largest.user_key()) <= 0) {
          tmp.push_back(f);
        }
      }
      if (tmp.empty()) continue;

      std::sort(tmp.begin(), tmp.end(), NewestFirst);
      files = &tmp[0];
      num_files = tmp.size();
    } else {
      // Binary search to find earliest index whose largest key >= ikey.
      uint32_t index = FindFile(vset_->icmp_, files_[level], ikey);
      if (index >= num_files) {
        files = NULL;
        num_files = 0;
      } else {
        tmp2 = files[index];
        if (ucmp->Compare(user_key, tmp2->smallest.user_key()) < 0) {
          // All of "tmp2" is past any data for user_key
          files = NULL;
          num_files = 0;
        } else {
          files = &tmp2;
          num_files = 1;
        }
      }
    }

    for (uint32_t i = 0; i < num_files; ++i) {
      if (last_file_read != NULL && stats->seek_file == NULL) {
        // We have had more than one seek for this read.  Charge the 1st file.
        stats->seek_file = last_file_read;
        stats->seek_file_level = last_file_read_level;
      }

      FileMetaData* f = files[i];
      last_file_read = f;
      last_file_read_level = level;

      Saver saver;
      saver.state = kNotFound;
      saver.ucmp = ucmp;
      saver.user_key = user_key;
      saver.value = value;
      saver.compact_strategy = vset_->options_->enable_strategy_when_get ?
              vset_->options_->compact_strategy_factory->NewInstance() : NULL;
      s = vset_->table_cache_->Get(opts, vset_->dbname_, f->number,
                                   f->file_size, ikey, &saver, SaveValue);
      delete saver.compact_strategy;
      if (!s.ok()) {
        return s;
      }
      switch (saver.state) {
        case kNotFound:
          break;      // Keep searching in other files
        case kFound:
          return s;
        case kDeleted:
          s = Status::NotFound(Slice());  // Use empty error message for speed
          return s;
        case kCorrupt:
          s = Status::Corruption("corrupted key for ", user_key);
          return s;
      }
    }
  }

  return Status::NotFound(Slice());  // Use an empty error message for speed
}

bool Version::UpdateStats(const GetStats& stats) {
  FileMetaData* f = stats.seek_file;
  if (f != NULL) {
    f->allowed_seeks--;
    if (f->allowed_seeks <= 0 && file_to_compact_ == NULL) {
      file_to_compact_ = f;
      file_to_compact_level_ = stats.seek_file_level;
      return true;
    }
  }
  return false;
}

void Version::Ref() {
  ++refs_;
}

void Version::Unref() {
  assert(this != &vset_->dummy_versions_);
  assert(refs_ >= 1);
  --refs_;
  if (refs_ == 0) {
    delete this;
  }
}

bool Version::OverlapInLevel(int level,
                             const Slice* smallest_user_key,
                             const Slice* largest_user_key) {
  return SomeFileOverlapsRange(vset_->icmp_, (level > 0), files_[level],
                               smallest_user_key, largest_user_key);
}

int Version::PickLevelForMemTableOutput(
    const Slice& smallest_user_key,
    const Slice& largest_user_key) {
  int level = 0;
  if (!OverlapInLevel(0, &smallest_user_key, &largest_user_key)) {
    // Push to next level if there is no overlap in next level,
    // and the #bytes overlapping in the level after that are limited.
    InternalKey start(smallest_user_key, kMaxSequenceNumber, kValueTypeForSeek);
    InternalKey limit(largest_user_key, 0, static_cast<ValueType>(0));
    std::vector<FileMetaData*> overlaps;
    while (level < config::kMaxMemCompactLevel) {
      if (OverlapInLevel(level + 1, &smallest_user_key, &largest_user_key)) {
        break;
      }
      GetOverlappingInputs(level + 2, &start, &limit, &overlaps);
      const int64_t sum = TotalFileSize(overlaps);
      if (sum > MaxGrandParentOverlapBytes(vset_->options_->sst_size)) {
        break;
      }
      level++;
    }
  }
  return level;
}

// Store in "*inputs" all files in "level" that overlap [begin,end]
void Version::GetOverlappingInputs(
    int level,
    const InternalKey* begin,
    const InternalKey* end,
    std::vector<FileMetaData*>* inputs) {
  inputs->clear();
  Slice user_begin, user_end;
  if (begin != NULL) {
    user_begin = begin->user_key();
  }
  if (end != NULL) {
    user_end = end->user_key();
  }
  const Comparator* user_cmp = vset_->icmp_.user_comparator();
  for (size_t i = 0; i < files_[level].size(); ) {
    FileMetaData* f = files_[level][i++];
    const Slice file_start = f->smallest.user_key();
    const Slice file_limit = f->largest.user_key();
    if (begin != NULL && user_cmp->Compare(file_limit, user_begin) < 0) {
      // "f" is completely before specified range; skip it
    } else if (end != NULL && user_cmp->Compare(file_start, user_end) > 0) {
      // "f" is completely after specified range; skip it
    } else {
      inputs->push_back(f);
      if (level == 0) {
        // Level-0 files may overlap each other.  So check if the newly
        // added file has expanded the range.  If so, restart search.
        if (begin != NULL && user_cmp->Compare(file_start, user_begin) < 0) {
          user_begin = file_start;
          inputs->clear();
          i = 0;
        } else if (end != NULL && user_cmp->Compare(file_limit, user_end) > 0) {
          user_end = file_limit;
          inputs->clear();
          i = 0;
        }
      }
    }
  }
}

// tera-specific
uint64_t Version::GetScopeSize(const Slice* smallest_user_key,
                               const Slice* largest_user_key) {
    // std::cerr << "start: [" << (smallest_user_key != NULL ? smallest_user_key->ToString() : "")
    //    << "], end: [" << (largest_user_key != NULL ? largest_user_key->ToString() : "") << "]" << std::endl;
    uint64_t total_size = 0;
    const Comparator* user_cmp = vset_->icmp_.user_comparator();
    for (int level = 1; level < config::kNumLevels; level++) {
        const std::vector<FileMetaData*>& files = files_[level];
        for (size_t i = 0; i < files.size(); i++) {
            FileMetaData* file = files[i];
            // std::cerr << "level: " << level << ", id: " << i
            //     << ", num: " << file->number
            //     << ", small: [" << file->smallest.user_key().ToString()
            //     << "], largest: [" << file->largest.user_key().ToString()
            //     << "], size: " << file->file_size << std::endl;
            if (BeforeFile(user_cmp, largest_user_key, file)
                || AfterFile(user_cmp, smallest_user_key, file)) {
                continue;
            }
            total_size += files[i]->file_size;
        }
    }

    return total_size;
}

bool Version::FindSplitKey(const Slice* smallest_user_key,
                           const Slice* largest_user_key,
                           double ratio,
                           std::string* split_key) {
    assert(ratio >= 0 && ratio <= 1);
    uint64_t total_size = GetScopeSize(smallest_user_key,
                                       largest_user_key);
    uint64_t want_split_size = static_cast<uint64_t>(total_size * ratio);

    const Comparator* user_cmp = vset_->icmp_.user_comparator();
    const FileMetaData* largest_file = NULL;
    size_t split_size = 0;
    size_t now_pos[config::kNumLevels] = {0};
    while (split_size < want_split_size) {
        largest_file = NULL;
        int step_level = -1;
        for (int level = 1; level < config::kNumLevels; level++) {
            const std::vector<FileMetaData*>& files = files_[level];
            if (now_pos[level] >= files.size()) {
                continue;
            }
            const FileMetaData* file = files[now_pos[level]];
            if (largest_file == NULL ||
                user_cmp->Compare(largest_file->largest.user_key(),
                                  file->largest.user_key()) > 0) {
                largest_file = file;
                step_level = level;
            }
        }
        // when leveldb is empty
        if (largest_file == NULL) {
            return false;
        }
        split_size += files_[step_level][now_pos[step_level]]->file_size;
        now_pos[step_level] ++;
    }
    *split_key = largest_file->largest.user_key().ToString();
    return true;
}

void Version::MissFilesInLocal(const Slice* smallest_user_key,
                               const Slice* largest_user_key,
                               std::vector<std::string>* inputs) {
    inputs->clear();
    std::vector<std::string> local_file_list;
    std::vector<std::string>::iterator it;
    vset_->env_->ListDir(vset_->dbname_, &local_file_list);

    const Comparator* user_cmp = vset_->icmp_.user_comparator();
    for (int level = 1; level < config::kNumLevels; level++) {
        const std::vector<FileMetaData*>& files = files_[level];
        for (size_t i = 0; i < files.size(); i++) {
            FileMetaData* file = files[i];
            // std::cerr << "level: " << level << ", id: " << i
            //     << ", num: " << file->number
            //     << ", small: [" << file->smallest.user_key().ToString()
            //     << "], largest: [" << file->largest.user_key().ToString()
            //     << "], size: " << file->file_size << std::endl;
            if (BeforeFile(user_cmp, largest_user_key, file)
                || AfterFile(user_cmp, smallest_user_key, file)) {
                continue;
            }
            char buf[100] = {'\0'};
            snprintf(buf, sizeof(buf), "%06llu.sst",
                   static_cast<unsigned long long>(files[i]->number));

            std::cerr << "level: " << level << ", check: " << buf << std::endl;

            it = std::find(local_file_list.begin(), local_file_list.end(), buf);
            if (it == local_file_list.end()) {
                inputs->push_back(buf);
            }
        }

    }

}

void Version::MissFilesInLocal(const Slice* smallest_user_key,
                               const Slice* largest_user_key,
                               std::vector<Compaction*>* compact_inputs) {
    compact_inputs->clear();
    std::vector<std::string> local_file_list;
    std::vector<std::string>::iterator it;
    vset_->env_->ListDir(vset_->dbname_, &local_file_list);

    std::vector<FileMetaData*> inputs;
    const Comparator* user_cmp = vset_->icmp_.user_comparator();
    for (int level = 1; level < config::kNumLevels; level++) {
        const std::vector<FileMetaData*>& files = files_[level];
        for (size_t i = 0; i < files.size(); i++) {
            FileMetaData* file = files[i];
            // std::cerr << "level: " << level << ", id: " << i
            //     << ", num: " << file->number
            //     << ", small: [" << file->smallest.user_key().ToString()
            //     << "], largest: [" << file->largest.user_key().ToString()
            //     << "], size: " << file->file_size << std::endl;
            if (BeforeFile(user_cmp, largest_user_key, file)
                || AfterFile(user_cmp, smallest_user_key, file)) {
                continue;
            }
            char buf[100] = {'\0'};
            snprintf(buf, sizeof(buf), "%06llu.sst",
                   static_cast<unsigned long long>(files[i]->number));

            std::cerr << "level: " << level << ", check: " << buf << std::endl;

            it = std::find(local_file_list.begin(), local_file_list.end(), buf);
            if (it == local_file_list.end()) {
                inputs.push_back(files[i]);
            }
        }

        Compaction* c = new Compaction(level);
        c->input_version_ = this;
        c->input_version_->Ref();
        c->max_output_file_size_ =
            MaxFileSizeForLevel(level + 1, vset_->options_->sst_size);
        c->inputs_[0] = inputs;
        vset_->SetupOtherInputs(c);
        compact_inputs->push_back(c);
    }

}

//  end of tera-specific

std::string Version::DebugString() const {
  std::string r;
  for (int level = 0; level < config::kNumLevels; level++) {
    // E.g.,
    //   --- level 1 ---
    //   17:123['a' .. 'd']
    //   20:43['e' .. 'g']
    r.append("--- level ");
    AppendNumberTo(&r, level);
    r.append(" ---\n");
    const std::vector<FileMetaData*>& files = files_[level];
    for (size_t i = 0; i < files.size(); i++) {
      r.push_back(' ');
      AppendNumberTo(&r, files[i]->number);
      r.push_back(':');
      AppendNumberTo(&r, files[i]->file_size);
      r.append("[");
      r.append(files[i]->smallest.DebugString());
      r.append(" .. ");
      r.append(files[i]->largest.DebugString());
      r.append("]\n");
    }
  }
  return r;
}

// A helper class so we can efficiently apply a whole sequence
// of edits to a particular state without creating intermediate
// Versions that contain full copies of the intermediate state.
class VersionSetBuilder {
 private:
  // Helper to sort by v->files_[file_number].smallest
  struct BySmallestKey {
    const InternalKeyComparator* internal_comparator;

    bool operator()(FileMetaData* f1, FileMetaData* f2) const {
      int r = internal_comparator->Compare(f1->smallest, f2->smallest);
      if (r != 0) {
        return (r < 0);
      } else {
        // Break ties by file number
        return (f1->number < f2->number);
      }
    }
  };

  typedef std::set<FileMetaData*, BySmallestKey> FileSet;
  typedef std::vector<FileMetaData> DeleteFileSet;
  struct LevelState {
    DeleteFileSet deleted_files;
    FileSet* added_files;
    const InternalKeyComparator* icmp;

    bool IsFileDeleted(const FileMetaData* f) {
      assert(icmp);
      DeleteFileSet::iterator fi = deleted_files.begin();
      for (; fi != deleted_files.end(); ++fi) {
        if (fi->number == f->number) {
          if (fi->file_size == 0) {
            // file is deleted by number, delete all file meta
            return true;
          } else if (icmp->Compare(fi->smallest, f->smallest) == 0 &&
                     icmp->Compare(fi->largest, f->largest) == 0) {
            // file is deleted by file meta, verify rest infos
            assert(fi->file_size == f->file_size);
            return true;
          }
        }
      }
      return false;
    }
    void DoNotDelete(const FileMetaData* f) {
      assert(icmp);
      DeleteFileSet::iterator fi = deleted_files.begin();
      while (fi != deleted_files.end()) {
        if (fi->number == f->number) {
          if (fi->file_size == 0) {
            // file is deleted by number, delete all file meta
            return;
          } else if (icmp->Compare(fi->smallest, f->smallest) == 0) {
            // file is deleted by file meta, revert it
            assert(icmp->Compare(fi->largest, f->largest) == 0);
            assert(fi->file_size == f->file_size);
            fi = deleted_files.erase(fi);
            continue;
          }
        }
        fi++;
      }
    }
  };

  VersionSet* vset_;
  Version* base_;
  LevelState levels_[config::kNumLevels];

 public:
  // Initialize a builder with the files from *base and other info from *vset
  VersionSetBuilder(VersionSet* vset, Version* base)
      : vset_(vset),
        base_(base) {
    base_->Ref();
    BySmallestKey cmp;
    cmp.internal_comparator = &vset_->icmp_;
    for (int level = 0; level < config::kNumLevels; level++) {
      levels_[level].added_files = new FileSet(cmp);
      levels_[level].icmp = &vset_->icmp_;
    }
  }

  ~VersionSetBuilder() {
    for (int level = 0; level < config::kNumLevels; level++) {
      const FileSet* added = levels_[level].added_files;
      std::vector<FileMetaData*> to_unref;
      to_unref.reserve(added->size());
      for (FileSet::const_iterator it = added->begin();
          it != added->end(); ++it) {
        to_unref.push_back(*it);
      }
      delete added;
      for (uint32_t i = 0; i < to_unref.size(); i++) {
        FileMetaData* f = to_unref[i];
        f->refs--;
        if (f->refs <= 0) {
          vset_->table_cache_->Evict(vset_->dbname_, f->number);
          delete f;
        }
      }
    }
    base_->Unref();
  }

  // Apply all of the edits in *edit to the current state.
  void Apply(VersionEdit* edit) {
    // Update compaction pointers
    for (size_t i = 0; i < edit->compact_pointers_.size(); i++) {
      const int level = edit->compact_pointers_[i].first;
      vset_->compact_pointer_[level] =
          edit->compact_pointers_[i].second.Encode().ToString();
    }

    // Delete files
    const VersionEdit::FileMetaSet& del = edit->deleted_files_;
    for (VersionEdit::FileMetaSet::const_iterator iter = del.begin();
         iter != del.end();
         ++iter) {
      const int level = iter->first;
      FileMetaData f = iter->second;
      ModifyFileMetaKeyRange(&f);
      levels_[level].deleted_files.push_back(f);
    }

    // Add new files
    VersionEdit::FileMetaSet::iterator it = edit->new_files_.begin();
    while (it != edit->new_files_.end()) {
      const int level = it->first;
      FileMetaData& f_new = it->second;
      if (!ModifyFileMetaKeyRange(&f_new)) {
        // File is out-of-range, erase from edit
        it = edit->new_files_.erase(it);
        continue;
      }
      it++;

      FileMetaData* f = new FileMetaData(f_new);
      f->refs = 1;

      // We arrange to automatically compact this file after
      // a certain number of seeks.  Let's assume:
      //   (1) One seek costs 10ms
      //   (2) Writing or reading 1MB costs 10ms (100MB/s)
      //   (3) A compaction of 1MB does 25MB of IO:
      //         1MB read from this level
      //         10-12MB read from next level (boundaries may be misaligned)
      //         10-12MB written to next level
      // This implies that 25 seeks cost the same as the compaction
      // of 1MB of data.  I.e., one seek costs approximately the
      // same as the compaction of 40KB of data.  We are a little
      // conservative and allow approximately one seek for every 16KB
      // of data before triggering a compaction.
      uint64_t size_for_one_seek = 16384ULL  * vset_->options_->seek_latency / 10000000;
      if (size_for_one_seek <= 0) {
        size_for_one_seek = 1;
      }
      f->allowed_seeks = (f->file_size / size_for_one_seek);
      if (f->allowed_seeks < 100) f->allowed_seeks = 100;

      levels_[level].DoNotDelete(f);
      levels_[level].added_files->insert(f);
    }
  }

  // Save the current state in *v.
  void SaveTo(Version* v) {
    BySmallestKey cmp;
    cmp.internal_comparator = &vset_->icmp_;
    for (int level = 0; level < config::kNumLevels; level++) {
      // Merge the set of added files with the set of pre-existing files.
      // Drop any deleted files.  Store the result in *v.
      const std::vector<FileMetaData*>& base_files = base_->files_[level];
      std::vector<FileMetaData*>::const_iterator base_iter = base_files.begin();
      std::vector<FileMetaData*>::const_iterator base_end = base_files.end();
      const FileSet* added = levels_[level].added_files;
      v->files_[level].reserve(base_files.size() + added->size());
      for (FileSet::const_iterator added_iter = added->begin();
           added_iter != added->end();
           ++added_iter) {
        // Add all smaller files listed in base_
        for (std::vector<FileMetaData*>::const_iterator bpos
                 = std::upper_bound(base_iter, base_end, *added_iter, cmp);
             base_iter != bpos;
             ++base_iter) {
          MaybeAddFile(v, level, *base_iter);
        }

        MaybeAddFile(v, level, *added_iter);
      }

      // Add remaining base files
      for (; base_iter != base_end; ++base_iter) {
        MaybeAddFile(v, level, *base_iter);
      }

#ifndef NDEBUG
      // Make sure there is no overlap in levels > 0
      if (level > 0) {
        for (uint32_t i = 1; i < v->files_[level].size(); i++) {
          const InternalKey& prev_end = v->files_[level][i-1]->largest;
          const InternalKey& this_begin = v->files_[level][i]->smallest;
          if (vset_->icmp_.Compare(prev_end, this_begin) > 0) {
            fprintf(stderr, "overlapping ranges in same level %s vs. %s\n",
                    prev_end.DebugString().c_str(),
                    this_begin.DebugString().c_str());
            abort();
          }
        }
      }
#endif
    }
  }

  void MaybeAddFile(Version* v, int level, FileMetaData* f) {
    if (levels_[level].IsFileDeleted(f) > 0) {
      // File is deleted: do nothing
      return;
    }
    std::vector<FileMetaData*>* files = &v->files_[level];
    if (level > 0 && !files->empty()) {
      FileMetaData* f_old = (*files)[files->size()-1];
      // Must not overlap
      assert(vset_->icmp_.Compare(f_old->largest, f->smallest) <= 0);
    }
    f->refs++;
    files->push_back(f);
  }
  // modify key range of file meta
  // return false if file out of tablet range
  bool ModifyFileMetaKeyRange(FileMetaData* f) {
    if (!vset_->db_key_start_.user_key().empty() &&
        vset_->icmp_.Compare(f->smallest, vset_->db_key_start_) < 0) {
      if (vset_->icmp_.Compare(f->largest, vset_->db_key_start_) > 0) {
        Log(vset_->options_->info_log,
            "[%s] reset file smallest key: %s, from %s to %s\n",
            vset_->dbname_.c_str(),
            TableFileName(vset_->dbname_, f->number).c_str(),
            f->smallest.DebugString().c_str(),
            vset_->db_key_start_.DebugString().c_str());
        f->smallest = vset_->db_key_start_;
        f->smallest_fake = true;
      } else {
        // file out of tablet range, skip it;
        return false;
      }
    }
    if (!vset_->db_key_end_.user_key().empty() &&
        vset_->icmp_.Compare(f->largest, vset_->db_key_end_) > 0) {
      if (vset_->icmp_.Compare(f->smallest, vset_->db_key_end_) < 0) {
        Log(vset_->options_->info_log,
            "[%s] reset file largest key: %s, from %s to %s\n",
            vset_->dbname_.c_str(),
            TableFileName(vset_->dbname_, f->number).c_str(),
            f->largest.DebugString().c_str(),
            vset_->db_key_end_.DebugString().c_str());
        f->largest = vset_->db_key_end_;
        f->largest_fake = true;
      } else {
        // file out of tablet range, skip it;
        return false;
      }
    }
    return true;
  }
};

VersionSet::VersionSet(const std::string& dbname,
                       const Options* options,
                       TableCache* table_cache,
                       const InternalKeyComparator* cmp)
    : env_(options->env),
      dbname_(dbname),
      options_(options),
      table_cache_(table_cache),
      icmp_(*cmp),
      db_key_start_(options->key_start, kMaxSequenceNumber, kValueTypeForSeek),
      db_key_end_(options->key_end, kMaxSequenceNumber, kValueTypeForSeek),
      next_file_number_(2),
      manifest_file_number_(0),  // Filled by Recover()
      force_switch_manifest_(false),
      last_switch_manifest_(0),
      last_sequence_(0),
      log_number_(0),
      prev_log_number_(0),
      descriptor_file_(NULL),
      descriptor_log_(NULL),
      dummy_versions_(this),
      current_(NULL) {
  last_switch_manifest_ = env_->NowMicros();
  AppendVersion(new Version(this));
}

VersionSet::~VersionSet() {
  // Debug
  for (int level = 0; level < config::kNumLevels; level++) {
    const std::vector<FileMetaData*>& files = current_->files_[level];
    for (size_t i = 0; i < files.size(); i++) {
      Log(options_->info_log, "[%s] finish : %08u %08u, level: %d, s: %d %s, l: %d %s\n",
          dbname_.c_str(),
          static_cast<uint32_t>(files[i]->number >> 32 & 0x7fffffff),
          static_cast<uint32_t>(files[i]->number & 0xffffffff), level,
          files[i]->smallest_fake, files[i]->smallest.user_key().ToString().data(),
          files[i]->largest_fake, files[i]->largest.user_key().ToString().data());
    }
  }
  current_->Unref();
  assert(dummy_versions_.next_ == &dummy_versions_);  // List must be empty
  delete descriptor_log_;
  delete descriptor_file_;
}

void VersionSet::AppendVersion(Version* v) {
  // Make "v" current
  assert(v->refs_ == 0);
  assert(v != current_);
  if (current_ != NULL) {
    current_->Unref();
  }
  current_ = v;
  v->Ref();

  // Append to linked list
  v->prev_ = dummy_versions_.prev_;
  v->next_ = &dummy_versions_;
  v->prev_->next_ = v;
  v->next_->prev_ = v;
}

Status VersionSet::LogAndApply(VersionEdit* edit, port::Mutex* mu) {
  if (edit->has_log_number_) {
    assert(edit->log_number_ >= log_number_);
    assert(edit->log_number_ < next_file_number_);
  } else {
    edit->SetLogNumber(log_number_);
  }

  if (!edit->has_prev_log_number_) {
    edit->SetPrevLogNumber(prev_log_number_);
  }

  edit->SetNextFile(next_file_number_);
  if (edit->HasLastSequence()) {
    Log(options_->info_log, "[%s] LogLastSequence %lu",
        dbname_.c_str(), edit->GetLastSequence());
  }

  if (edit->HasLastSequence()) {
    assert(edit->GetLastSequence() >= last_sequence_);
  } else {
    edit->SetLastSequence(last_sequence_);
  }

  Version* v = new Version(this);
  {
    VersionSetBuilder builder(this, current_);
    builder.Apply(edit);
    builder.SaveTo(v);
  }
  Finalize(v);

  const uint64_t switch_interval = options_->manifest_switch_interval * 1000000UL;
  if (descriptor_log_ != NULL &&
      last_switch_manifest_ + switch_interval < env_->NowMicros()) {
    force_switch_manifest_ = true;
  }
  if (force_switch_manifest_) {
    delete descriptor_log_;
    delete descriptor_file_;
    descriptor_log_ = NULL;
    descriptor_file_ = NULL;
    manifest_file_number_ = NewFileNumber();
    Log(options_->info_log, "[%s] force switch MANIFEST to %lu",
        dbname_.c_str(), manifest_file_number_);
    force_switch_manifest_ = false;
    last_switch_manifest_ = env_->NowMicros();
  }
  // Initialize new descriptor log file if necessary by creating
  // a temporary file that contains a snapshot of the current version.
  std::string new_manifest_file;
  Status s;
  if (descriptor_log_ == NULL) {
    // No reason to unlock *mu here since we only hit this path in the
    // first call to LogAndApply (when opening the database).
    assert(descriptor_file_ == NULL);
    new_manifest_file = DescriptorFileName(dbname_, manifest_file_number_);
    edit->SetNextFile(next_file_number_);
    s = env_->NewWritableFile(new_manifest_file, &descriptor_file_);
    if (s.ok()) {
      descriptor_log_ = new log::Writer(descriptor_file_);
      s = WriteSnapshot(descriptor_log_);
    }
  }

  // Unlock during expensive MANIFEST log write
  {
    mu->Unlock();

    // Write new record to MANIFEST log
    if (s.ok()) {
      std::string record;
      edit->EncodeTo(&record);
      s = descriptor_log_->AddRecord(record);
      if (s.ok()) {
        s = descriptor_file_->Sync();
      }
      if (!s.ok()) {
        Log(options_->info_log, "[%s] MANIFEST write: %s\n",
            dbname_.c_str(), s.ToString().c_str());
        if (ManifestContains(record)) {
          Log(options_->info_log,
              "[%s] MANIFEST contains log record despite error; advancing to new "
              "version to prevent mismatch between in-memory and logged state",
              dbname_.c_str());
          s = Status::OK();
        }
      }
    }

    // If we just created a new descriptor file, install it by writing a
    // new CURRENT file that points to it.
    if (s.ok() && !new_manifest_file.empty()) {
      s = SetCurrentFile(env_, dbname_, manifest_file_number_);
      if (s.ok()) {
          Log(options_->info_log, "[%s] set CURRENT to %llu\n",
              dbname_.c_str(), static_cast<unsigned long long>(manifest_file_number_));
      }
      // No need to double-check MANIFEST in case of error since it
      // will be discarded below.
    }

    mu->Lock();
  }

  // Install the new version
  if (s.ok()) {
    AppendVersion(v);
    log_number_ = edit->log_number_;
    prev_log_number_ = edit->prev_log_number_;
    last_sequence_ = edit->GetLastSequence();
  } else {
    delete v;
    if (!new_manifest_file.empty()) {
      delete descriptor_log_;
      delete descriptor_file_;
      descriptor_log_ = NULL;
      descriptor_file_ = NULL;
      env_->DeleteFile(new_manifest_file);
    }
    force_switch_manifest_ = true;
    Log(options_->info_log, "[%s] set force_switch_manifest", dbname_.c_str());
  }

  return s;
}

Status VersionSet::ReadCurrentFile(uint64_t tablet, std::string* dscname ) {
  Status s;
  std::string pdbname;
  if (tablet > 0) {
    pdbname = RealDbName(dbname_, tablet);
  } else {
    pdbname = dbname_;
  }
  std::string current;
  s = ReadFileToString(env_, CurrentFileName(pdbname), &current);
  if (!s.ok()) {
    Log(options_->info_log, "[%s] current file lost: %s.",
        dbname_.c_str(), CurrentFileName(pdbname).c_str());
  } else if (current.empty() || current[current.size()-1] != '\n') {
    Log(options_->info_log, "[%s] current file error: %s, content:\"%s\", size:%lu.",
        dbname_.c_str(), CurrentFileName(pdbname).c_str(),
        current.c_str(), current.size());
    ArchiveFile(env_, CurrentFileName(pdbname));
  } else {
    current.resize(current.size() - 1);
    *dscname = pdbname + "/" + current;
  }

  uint64_t dscsize = 0;
  if (!s.ok() || !env_->FileExists(*dscname) ||
      !env_->GetFileSize(*dscname, &dscsize).ok() || dscsize == 0) {
    // manifest is not ready, now recover the backup manifest
    std::vector<std::string> files;
    env_->GetChildren(pdbname, &files);
    std::set<std::string> manifest_set;
    for (size_t i = 0; i < files.size(); ++i) {
      uint64_t number;
      FileType type;
      if (ParseFileName(files[i], &number, &type)) {
        if (type == kDescriptorFile) {
          if (!env_->GetFileSize(pdbname + "/" + files[i], &dscsize).ok() ||
              dscsize == 0) {
            Log(options_->info_log, "[%s] manifest size is 0, skip it: %s.",
                dbname_.c_str(), files[i].c_str());
            ArchiveFile(env_, pdbname + "/" + files[i]);
            continue;
          } else {
            manifest_set.insert(files[i]);
          }
        }
      }
    }
    if (manifest_set.size() < 1) {
      return Status::Corruption("DB has none available manifest file.");
    }
    // select the largest manifest number
    std::set<std::string>::reverse_iterator it = manifest_set.rbegin();
    *dscname = pdbname + "/" + *it;
    Log(options_->info_log, "[%s] use backup manifest: %s.",
        dbname_.c_str(), dscname->c_str());
    return Status::OK();
  }
  return s;
}

Status VersionSet::Recover() {
  struct LogReporter : public log::Reader::Reporter {
    Status* status;
    virtual void Corruption(size_t bytes, const Status& s) {
      if (this->status->ok()) *this->status = s;
    }
  };

  // Read "CURRENT" file, which contains a pointer to the current manifest file
  // dscname.size==2 in tablet merging
  std::vector<std::string> dscname;
  Status s;
  size_t parent_size = options_->parent_tablets.size();
  std::string current;
  if (parent_size  == 0) {
    Log(options_->info_log, "[%s] recover old or create new db.", dbname_.c_str());
    dscname.resize(1);
    s = ReadCurrentFile(0, &dscname[0]);
    if (!s.ok()) {
      Log(options_->info_log, "[%s] fail to read current.", dbname_.c_str());
      return s;
    }
  } else if (parent_size == 1) {
    Log(options_->info_log, "[%s] generated by splitting, parent tablet: %llu",
        dbname_.c_str(), static_cast<unsigned long long>(options_->parent_tablets[0]));
    dscname.resize(1);
    s = ReadCurrentFile(options_->parent_tablets[0], &dscname[0]);
    if (!s.ok()) {
      Log(options_->info_log, "[%s] fail to read current (split): %ld.",
          dbname_.c_str(), options_->parent_tablets[0]);
      return s;
    }
  } else if (parent_size == 2) {
    Log(options_->info_log, "[%s] generated by merging, parent tablet: %llu, %llu",
        dbname_.c_str(), static_cast<unsigned long long>(options_->parent_tablets[0]),
        static_cast<unsigned long long>(options_->parent_tablets[1]));
    dscname.resize(2);
    // read first tablet CURRENT
    s = ReadCurrentFile(options_->parent_tablets[0], &dscname[0]);
    if (!s.ok()) {
      Log(options_->info_log, "[%s] fail to read current (merge0): %ld.",
          dbname_.c_str(), options_->parent_tablets[0]);
      return s;
    }

    // read second tablet CURRENT
    s = ReadCurrentFile(options_->parent_tablets[1], &dscname[1]);
    if (!s.ok()) {
      Log(options_->info_log, "[%s] fail to read current (merge1): %ld.",
          dbname_.c_str(), options_->parent_tablets[1]);
      return s;
    }
  } else {
    // never reached
    abort();
  }

  std::vector<SequentialFile*> files;
  files.resize(dscname.size());
  for (size_t i = 0; i < files.size(); ++i) {
    s = env_->NewSequentialFile(dscname[i], &files[i]);
    if (!s.ok()) {
      for (size_t j = 0; j < i; ++j) {
          delete files[j];
      }
      return s;
    }
  }

  bool have_log_number = false;
  bool have_prev_log_number = false;
  bool have_next_file = false;
  bool have_last_sequence = false;
  uint64_t next_file = 0;
  uint64_t last_sequence = 0;
  uint64_t log_number = 0;
  uint64_t prev_log_number = 0;

  for (size_t i = 0; i < files.size(); ++i) {
    VersionSetBuilder builder(this, current_);
    LogReporter reporter;
    reporter.status = &s;
    log::Reader reader(files[i], &reporter, true/*checksum*/, 0/*initial_offset*/);
    Slice record;
    std::string scratch;
    while (reader.ReadRecord(&record, &scratch) && s.ok()) {
      VersionEdit edit;
      s = edit.DecodeFrom(record);
      if (s.ok()) {
        if (edit.has_comparator_ &&
            edit.comparator_ != icmp_.user_comparator()->Name()) {
          s = Status::InvalidArgument(
              edit.comparator_ + " does not match existing comparator ",
              icmp_.user_comparator()->Name());
          Log(options_->info_log, "[%s] %s\n", dbname_.c_str(), s.ToString().c_str());
        }
        if (files.size() > 1) {
          // clear compact_pointers if tablet is generated by merging.
          edit.compact_pointers_.clear();
        }
      } else {
        Log(options_->info_log, "[%s] Decode from manifest %s fail\n",
            dbname_.c_str(), dscname[i].c_str());
      }

      if (s.ok()) {
        builder.Apply(&edit);
      }

      if (edit.has_log_number_) {
        if (log_number < edit.log_number_) {
          log_number = edit.log_number_;
        }
        have_log_number = true;
      }

      if (edit.has_prev_log_number_) {
        if (prev_log_number < edit.prev_log_number_) {
          prev_log_number = edit.prev_log_number_;
        }
        have_prev_log_number = true;
      }

      if (edit.has_next_file_number_) {
        if (next_file < edit.next_file_number_) {
          next_file = edit.next_file_number_;
        }
        have_next_file = true;
      }

      if (edit.has_last_sequence_) {
        if (last_sequence < edit.last_sequence_) {
          last_sequence = edit.last_sequence_;
        }
        have_last_sequence = true;
      }
    }
    delete files[i];
    if (s.ok()) {
<<<<<<< HEAD
        Version* v = new Version(this);
        builder.SaveTo(v);
        Finalize(v);
        AppendVersion(v);
        Log(options_->info_log, "[%s] recover manifest finish: %s\n",
            dbname_.c_str(), dscname[i].c_str());
    } else {
        Log(options_->info_log, "[%s] recover manifest fail %s, %s\n",
            dbname_.c_str(), dscname[i].c_str(), s.ToString().c_str());
        ArchiveFile(env_, dscname[i]);
        return Status::Corruption("recover manifest fail");
=======
      Version* v = new Version(this);
      builder.SaveTo(v);
      Finalize(v);
      AppendVersion(v);
      Log(options_->info_log, "[%s] recover manifest %s finish.\n", dbname_.c_str(), dscname[i].c_str());
    } else {
      Log(options_->info_log, "[%s] recover manifest %s fail: %s\n",
          dbname_.c_str(), dscname[i].c_str(), s.ToString().c_str());
>>>>>>> 7909bd7b
    }
  }

  if (s.ok()) {
    if (!have_next_file) {
      s = Status::Corruption("no meta-nextfile entry in descriptor");
    } else if (!have_log_number) {
      s = Status::Corruption("no meta-lognumber entry in descriptor");
    } else if (!have_last_sequence) {
      s = Status::Corruption("no last-sequence-number entry in descriptor");
      assert(0);
    }

    if (!have_prev_log_number) {
      prev_log_number = 0;
    }

    MarkFileNumberUsed(prev_log_number);
    MarkFileNumberUsed(log_number);
  }

  if (s.ok()) {
    // Install recovered version
    manifest_file_number_ = next_file;
    next_file_number_ = next_file + 1;
    last_sequence_ = last_sequence;
    log_number_ = log_number;
    prev_log_number_ = prev_log_number;
  }

  Log(options_->info_log, "[%s] recover finish, key_start: %s, key_end: %s\n",
      dbname_.c_str(), db_key_start_.DebugString().data(), db_key_end_.DebugString().data());
  // Debug
  for (int level = 0; level < config::kNumLevels; level++) {
    const std::vector<FileMetaData*>& files = current_->files_[level];
    for (size_t i = 0; i < files.size(); i++) {
      Log(options_->info_log, "[%s] recover: %08u %08u, level: %d, s: %d %s, l: %d %s\n",
          dbname_.c_str(),
          static_cast<uint32_t>(files[i]->number >> 32 & 0x7fffffff),
          static_cast<uint32_t>(files[i]->number & 0xffffffff), level,
          files[i]->smallest_fake, files[i]->smallest.user_key().ToString().data(),
          files[i]->largest_fake, files[i]->largest.user_key().ToString().data());
    }
  }
  return s;
}

void VersionSet::MarkFileNumberUsed(uint64_t number) {
  if (next_file_number_ <= number) {
    next_file_number_ = number + 1;
  }
}

void VersionSet::Finalize(Version* v) {
  // Precomputed best level for next compaction
  int best_level = -1;
  double best_score = -1;

  for (int level = 0; level < config::kNumLevels-1; level++) {
    double score;
    if (level == 0) {
      // We treat level-0 specially by bounding the number of files
      // instead of number of bytes for two reasons:
      //
      // (1) With larger write-buffer sizes, it is nice not to do too
      // many level-0 compactions.
      //
      // (2) The files in level-0 are merged on every read and
      // therefore we wish to avoid too many files when the individual
      // file size is small (perhaps because of a small write-buffer
      // setting, or very high compression ratios, or lots of
      // overwrites/deletions).
      score = v->files_[level].size() /
          static_cast<double>(config::kL0_CompactionTrigger);
    } else {
      // Compute the ratio of current size to size limit.
      const uint64_t level_bytes = TotalFileSize(v->files_[level]);
      score = static_cast<double>(level_bytes) / MaxBytesForLevel(level);
    }

    if (score > best_score) {
      best_level = level;
      best_score = score;
    }
  }

  v->compaction_level_ = best_level;
  v->compaction_score_ = best_score;
}

Status VersionSet::WriteSnapshot(log::Writer* log) {
  // TODO: Break up into multiple records to reduce memory usage on recovery?

  // Save metadata
  VersionEdit edit;
  edit.SetComparatorName(icmp_.user_comparator()->Name());
  edit.SetNextFile(next_file_number_);
  edit.SetLastSequence(last_sequence_);
  edit.SetLogNumber(log_number_);
  edit.SetPrevLogNumber(prev_log_number_);

  // Save compaction pointers
  for (int level = 0; level < config::kNumLevels; level++) {
    if (!compact_pointer_[level].empty()) {
      InternalKey key;
      key.DecodeFrom(compact_pointer_[level]);
      edit.SetCompactPointer(level, key);
    }
  }

  // Save files
  for (int level = 0; level < config::kNumLevels; level++) {
    const std::vector<FileMetaData*>& files = current_->files_[level];
    for (size_t i = 0; i < files.size(); i++) {
      edit.AddFile(level, *files[i]);
    }
  }

  std::string record;
  edit.EncodeTo(&record);
  return log->AddRecord(record);
}

int VersionSet::NumLevelFiles(int level) const {
  assert(level >= 0);
  assert(level < config::kNumLevels);
  return current_->files_[level].size();
}

const char* VersionSet::LevelSummary(LevelSummaryStorage* scratch) const {
  // Update code if kNumLevels changes
  assert(config::kNumLevels == 7);
  snprintf(scratch->buffer, sizeof(scratch->buffer),
           "files[ %d %d %d %d %d %d %d ]",
           int(current_->files_[0].size()),
           int(current_->files_[1].size()),
           int(current_->files_[2].size()),
           int(current_->files_[3].size()),
           int(current_->files_[4].size()),
           int(current_->files_[5].size()),
           int(current_->files_[6].size()));
  return scratch->buffer;
}

// Return true iff the manifest contains the specified record.
bool VersionSet::ManifestContains(const std::string& record) const {
  std::string fname = DescriptorFileName(dbname_, manifest_file_number_);
  Log(options_->info_log, "[%s] ManifestContains: checking %s\n", dbname_.c_str(), fname.c_str());
  SequentialFile* file = NULL;
  Status s = env_->NewSequentialFile(fname, &file);
  if (!s.ok()) {
    Log(options_->info_log, "[%s] ManifestContains: %s\n", dbname_.c_str(), s.ToString().c_str());
    return false;
  }
  log::Reader reader(file, NULL, true/*checksum*/, 0);
  Slice r;
  std::string scratch;
  bool result = false;
  while (reader.ReadRecord(&r, &scratch)) {
    if (r == Slice(record)) {
      result = true;
      break;
    }
  }
  delete file;
  Log(options_->info_log, "[%s] ManifestContains: result = %d\n",
    dbname_.c_str(), result ? 1 : 0);
  return result;
}

uint64_t VersionSet::ApproximateOffsetOf(Version* v, const InternalKey& ikey) {
  uint64_t result = 0;
  for (int level = 0; level < config::kNumLevels; level++) {
    const std::vector<FileMetaData*>& files = v->files_[level];
    for (size_t i = 0; i < files.size(); i++) {
      if (icmp_.Compare(files[i]->largest, ikey) <= 0) {
        // Entire file is before "ikey", so just add the file size
        result += files[i]->file_size;
      } else if (icmp_.Compare(files[i]->smallest, ikey) > 0) {
        // Entire file is after "ikey", so ignore
        if (level > 0) {
          // Files other than level 0 are sorted by meta->smallest, so
          // no further files in this level will contain data for
          // "ikey".
          break;
        }
      } else {
        // "ikey" falls in the range for this table.  Add the
        // approximate offset of "ikey" within the table.
        Table* tableptr;
        Slice smallest = files[i]->smallest_fake ? files[i]->smallest.Encode() : "";
        Slice largest = files[i]->largest_fake ? files[i]->largest.Encode() : "";
        Iterator* iter = table_cache_->NewIterator(
            ReadOptions(options_), dbname_, files[i]->number, files[i]->file_size,
            smallest, largest, &tableptr);
        if (tableptr != NULL) {
          result += tableptr->ApproximateOffsetOf(ikey.Encode());
        }
        delete iter;
      }
    }
  }
  return result;
}

void VersionSet::AddLiveFiles(std::set<uint64_t>* live) {
  for (Version* v = dummy_versions_.next_;
       v != &dummy_versions_;
       v = v->next_) {
    for (int level = 0; level < config::kNumLevels; level++) {
      const std::vector<FileMetaData*>& files = v->files_[level];
      for (size_t i = 0; i < files.size(); i++) {
        live->insert(files[i]->number);
      }
    }
  }
}

void VersionSet::AddLiveFiles(std::map<uint64_t, int>* live) {
  for (Version* v = dummy_versions_.next_;
       v != &dummy_versions_;
       v = v->next_) {
    for (int level = 0; level < config::kNumLevels; level++) {
      const std::vector<FileMetaData*>& files = v->files_[level];
      for (size_t i = 0; i < files.size(); i++) {
        (*live)[files[i]->number] = level;
      }
    }
  }
}

int64_t VersionSet::NumLevelBytes(int level) const {
  assert(level >= 0);
  assert(level < config::kNumLevels);
  return TotalFileSize(current_->files_[level]);
}

int64_t VersionSet::MaxNextLevelOverlappingBytes() {
  int64_t result = 0;
  std::vector<FileMetaData*> overlaps;
  for (int level = 1; level < config::kNumLevels - 1; level++) {
    for (size_t i = 0; i < current_->files_[level].size(); i++) {
      const FileMetaData* f = current_->files_[level][i];
      current_->GetOverlappingInputs(level+1, &f->smallest, &f->largest,
                                     &overlaps);
      const int64_t sum = TotalFileSize(overlaps);
      if (sum > result) {
        result = sum;
      }
    }
  }
  return result;
}

// Stores the minimal range that covers all entries in inputs in
// *smallest, *largest.
// REQUIRES: inputs is not empty
void VersionSet::GetRange(const std::vector<FileMetaData*>& inputs,
                          InternalKey* smallest,
                          InternalKey* largest) {
  assert(!inputs.empty());
  smallest->Clear();
  largest->Clear();
  for (size_t i = 0; i < inputs.size(); i++) {
    FileMetaData* f = inputs[i];
    if (i == 0) {
      *smallest = f->smallest;
      *largest = f->largest;
    } else {
      if (icmp_.Compare(f->smallest, *smallest) < 0) {
        *smallest = f->smallest;
      }
      if (icmp_.Compare(f->largest, *largest) > 0) {
        *largest = f->largest;
      }
    }
  }
}

// Stores the minimal range that covers all entries in inputs1 and inputs2
// in *smallest, *largest.
// REQUIRES: inputs is not empty
void VersionSet::GetRange2(const std::vector<FileMetaData*>& inputs1,
                           const std::vector<FileMetaData*>& inputs2,
                           InternalKey* smallest,
                           InternalKey* largest) {
  std::vector<FileMetaData*> all = inputs1;
  all.insert(all.end(), inputs2.begin(), inputs2.end());
  GetRange(all, smallest, largest);
}

Iterator* VersionSet::MakeInputIterator(Compaction* c) {
  ReadOptions options;
  options.verify_checksums =
      options_->paranoid_checks || options_->verify_checksums_in_compaction;
  options.fill_cache = false;
  options.db_opt = options_;

  // Level-0 files have to be merged together.  For other levels,
  // we will make a concatenating iterator per level.
  // TODO(opt): use concatenating iterator for level-0 if there is no overlap
  const int space = (c->level() == 0 ? c->inputs_[0].size() + 1 : 2);
  Iterator** list = new Iterator*[space];
  int num = 0;
  for (int which = 0; which < 2; which++) {
    if (!c->inputs_[which].empty()) {
      if (c->level() + which == 0) {
        const std::vector<FileMetaData*>& files = c->inputs_[which];
        for (size_t i = 0; i < files.size(); i++) {
          Slice smallest = files[i]->smallest_fake ? files[i]->smallest.Encode() : "";
          Slice largest = files[i]->largest_fake ? files[i]->largest.Encode() : "";
          list[num++] = table_cache_->NewIterator(
              options, dbname_, files[i]->number, files[i]->file_size, smallest, largest);
        }
      } else {
        // Create concatenating iterator for the files from this level
        list[num++] = NewTwoLevelIterator(
            new Version::LevelFileNumIterator(icmp_, &c->inputs_[which], dbname_),
            &GetFileIterator, table_cache_, options);
      }
    }
  }
  assert(num <= space);
  Iterator* result = NewMergingIterator(&icmp_, list, num);
  delete[] list;
  return result;
}

Compaction* VersionSet::PickCompaction() {
  Compaction* c;
  int level;

  // We prefer compactions triggered by too much data in a level over
  // the compactions triggered by seeks.
  const bool size_compaction = (current_->compaction_score_ >= 1);
  const bool seek_compaction = (current_->file_to_compact_ != NULL);
  if (size_compaction) {
    level = current_->compaction_level_;
    assert(level >= 0);
    assert(level+1 < config::kNumLevels);
    c = new Compaction(level);

    // Pick the first file that comes after compact_pointer_[level]
    for (size_t i = 0; i < current_->files_[level].size(); i++) {
      FileMetaData* f = current_->files_[level][i];
      if (compact_pointer_[level].empty() ||
          icmp_.Compare(f->largest.Encode(), compact_pointer_[level]) > 0) {
        c->inputs_[0].push_back(f);
        break;
      }
    }
    if (c->inputs_[0].empty()) {
      // Wrap-around to the beginning of the key space
      c->inputs_[0].push_back(current_->files_[level][0]);
    }
  } else if (seek_compaction) {
    level = current_->file_to_compact_level_;
    c = new Compaction(level);
    c->inputs_[0].push_back(current_->file_to_compact_);
  } else {
    return NULL;
  }

  c->input_version_ = current_;
  c->input_version_->Ref();
  c->max_output_file_size_ =
      MaxFileSizeForLevel(level + 1, current_->vset_->options_->sst_size);

  // Files in level 0 may overlap each other, so pick up all overlapping ones
  if (level == 0) {
    InternalKey smallest, largest;
    GetRange(c->inputs_[0], &smallest, &largest);
    // Note that the next call will discard the file we placed in
    // c->inputs_[0] earlier and replace it with an overlapping set
    // which will include the picked file.
    current_->GetOverlappingInputs(0, &smallest, &largest, &c->inputs_[0]);
    assert(!c->inputs_[0].empty());
  }

  SetupOtherInputs(c);

  return c;
}

void VersionSet::SetupOtherInputs(Compaction* c) {
  const int level = c->level();
  InternalKey smallest, largest;
  GetRange(c->inputs_[0], &smallest, &largest);

  current_->GetOverlappingInputs(level+1, &smallest, &largest, &c->inputs_[1]);

  // Get entire range covered by compaction
  InternalKey all_start, all_limit;
  GetRange2(c->inputs_[0], c->inputs_[1], &all_start, &all_limit);

  // See if we can grow the number of inputs in "level" without
  // changing the number of "level+1" files we pick up.
  if (!c->inputs_[1].empty()) {
    std::vector<FileMetaData*> expanded0;
    current_->GetOverlappingInputs(level, &all_start, &all_limit, &expanded0);
    const int64_t inputs0_size = TotalFileSize(c->inputs_[0]);
    const int64_t inputs1_size = TotalFileSize(c->inputs_[1]);
    const int64_t expanded0_size = TotalFileSize(expanded0);
    if (expanded0.size() > c->inputs_[0].size() &&
        inputs1_size + expanded0_size <
        ExpandedCompactionByteSizeLimit(options_->sst_size)) {
      InternalKey new_start, new_limit;
      GetRange(expanded0, &new_start, &new_limit);
      std::vector<FileMetaData*> expanded1;
      current_->GetOverlappingInputs(level+1, &new_start, &new_limit,
                                     &expanded1);
      if (expanded1.size() == c->inputs_[1].size()) {
        Log(options_->info_log,
            "[%s] Expanding@%d %d+%d (%ld+%ld bytes) to %d+%d (%ld+%ld bytes)\n",
            dbname_.c_str(),
            level,
            int(c->inputs_[0].size()),
            int(c->inputs_[1].size()),
            long(inputs0_size), long(inputs1_size),
            int(expanded0.size()),
            int(expanded1.size()),
            long(expanded0_size), long(inputs1_size));
        smallest = new_start;
        largest = new_limit;
        c->inputs_[0] = expanded0;
        c->inputs_[1] = expanded1;
        GetRange2(c->inputs_[0], c->inputs_[1], &all_start, &all_limit);
      }
    }
  }

  // Compute the set of grandparent files that overlap this compaction
  // (parent == level+1; grandparent == level+2)
  if (level + 2 < config::kNumLevels) {
    current_->GetOverlappingInputs(level + 2, &all_start, &all_limit,
                                   &c->grandparents_);
  }

  if (false) {
    Log(options_->info_log, "[%s] Compacting %d '%s' .. '%s'",
        dbname_.c_str(),
        level,
        smallest.DebugString().c_str(),
        largest.DebugString().c_str());
  }

  // Update the place where we will do the next compaction for this level.
  // We update this immediately instead of waiting for the VersionEdit
  // to be applied so that if the compaction fails, we will try a different
  // key range next time.
  compact_pointer_[level] = largest.Encode().ToString();
  c->edit_.SetCompactPointer(level, largest);
}

Compaction* VersionSet::CompactRange(
    int level,
    const InternalKey* begin,
    const InternalKey* end) {
  std::vector<FileMetaData*> inputs;
  current_->GetOverlappingInputs(level, begin, end, &inputs);
  if (inputs.empty()) {
      return NULL;
  }

  // Avoid compacting too much in one shot in case the range is large.
  // But we cannot do this for level-0 since level-0 files can overlap
  // and we must not pick one file and drop another older file if the
  // two files overlap.
  if (level > 0) {
    const uint64_t limit =
      MaxFileSizeForLevel(level, current_->vset_->options_->sst_size);
    uint64_t total = 0;
    for (size_t i = 0; i < inputs.size(); i++) {
      uint64_t s = inputs[i]->file_size;
      total += s;
      if (total >= limit) {
        inputs.resize(i + 1);
        break;
      }
    }
  }

  Compaction* c = new Compaction(level);
  c->input_version_ = current_;
  c->input_version_->Ref();
  c->max_output_file_size_ =
    MaxFileSizeForLevel(level + 1, current_->vset_->options_->sst_size);
  c->inputs_[0] = inputs;
  SetupOtherInputs(c);
  return c;
}

Compaction::Compaction(int level)
    : level_(level),
      max_output_file_size_(0),
      input_version_(NULL),
      grandparent_index_(0),
      seen_key_(false),
      overlapped_bytes_(0) {
  for (int i = 0; i < config::kNumLevels; i++) {
    level_ptrs_[i] = 0;
  }
}

Compaction::~Compaction() {
  if (input_version_ != NULL) {
    input_version_->Unref();
  }
}

bool Compaction::IsTrivialMove() const {
  // Avoid a move if there is lots of overlapping grandparent data.
  // Otherwise, the move could create a parent file that will require
  // a very expensive merge later on.
  return (num_input_files(0) == 1 &&
          num_input_files(1) == 0 &&
          (TotalFileSize(grandparents_) <=
          MaxGrandParentOverlapBytes(max_output_file_size_)));
}

void Compaction::AddInputDeletions(VersionEdit* edit) {
  for (int which = 0; which < 2; which++) {
    for (size_t i = 0; i < inputs_[which].size(); i++) {
      edit->DeleteFile(level_ + which, *inputs_[which][i]);
    }
  }
}

bool Compaction::IsBaseLevelForKey(const Slice& user_key) {
  // Maybe use binary search to find right entry instead of linear search?
  const Comparator* user_cmp = input_version_->vset_->icmp_.user_comparator();
  for (int lvl = level_ + 2; lvl < config::kNumLevels; lvl++) {
    const std::vector<FileMetaData*>& files = input_version_->files_[lvl];
    for (; level_ptrs_[lvl] < files.size(); ) {
      FileMetaData* f = files[level_ptrs_[lvl]];
      if (user_cmp->Compare(user_key, f->largest.user_key()) <= 0) {
        // We've advanced far enough
        if (user_cmp->Compare(user_key, f->smallest.user_key()) >= 0) {
          // Key falls in this file's range, so definitely not base level
          return false;
        }
        break;
      }
      level_ptrs_[lvl]++;
    }
  }
  return true;
}

bool Compaction::ShouldStopBefore(const Slice& internal_key) {
  // Scan to find earliest grandparent file that contains key.
  const InternalKeyComparator* icmp = &input_version_->vset_->icmp_;
  while (grandparent_index_ < grandparents_.size() &&
      icmp->Compare(internal_key,
                    grandparents_[grandparent_index_]->largest.Encode()) > 0) {
    if (seen_key_) {
      overlapped_bytes_ += grandparents_[grandparent_index_]->file_size;
    }
    grandparent_index_++;
  }
  seen_key_ = true;

  if (overlapped_bytes_ > MaxGrandParentOverlapBytes(max_output_file_size_)) {
    // Too much overlap for current output; start new output
    overlapped_bytes_ = 0;
    return true;
  } else {
    return false;
  }
}

void Compaction::ReleaseInputs() {
  if (input_version_ != NULL) {
    input_version_->Unref();
    input_version_ = NULL;
  }
}

}  // namespace leveldb<|MERGE_RESOLUTION|>--- conflicted
+++ resolved
@@ -1362,28 +1362,17 @@
     }
     delete files[i];
     if (s.ok()) {
-<<<<<<< HEAD
-        Version* v = new Version(this);
-        builder.SaveTo(v);
-        Finalize(v);
-        AppendVersion(v);
-        Log(options_->info_log, "[%s] recover manifest finish: %s\n",
-            dbname_.c_str(), dscname[i].c_str());
-    } else {
-        Log(options_->info_log, "[%s] recover manifest fail %s, %s\n",
-            dbname_.c_str(), dscname[i].c_str(), s.ToString().c_str());
-        ArchiveFile(env_, dscname[i]);
-        return Status::Corruption("recover manifest fail");
-=======
       Version* v = new Version(this);
       builder.SaveTo(v);
       Finalize(v);
       AppendVersion(v);
-      Log(options_->info_log, "[%s] recover manifest %s finish.\n", dbname_.c_str(), dscname[i].c_str());
+      Log(options_->info_log, "[%s] recover manifest finish: %s\n",
+          dbname_.c_str(), dscname[i].c_str());
     } else {
-      Log(options_->info_log, "[%s] recover manifest %s fail: %s\n",
+      Log(options_->info_log, "[%s] recover manifest fail %s, %s\n",
           dbname_.c_str(), dscname[i].c_str(), s.ToString().c_str());
->>>>>>> 7909bd7b
+      ArchiveFile(env_, dscname[i]);
+      return Status::Corruption("recover manifest fail");
     }
   }
 
