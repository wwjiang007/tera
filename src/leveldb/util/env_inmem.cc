--- conflicted
+++ resolved
@@ -39,22 +39,8 @@
     SequentialFile* mem_file_;
 public:
     InMemorySequentialFile(Env* mem_env, Env* dfs_env, const std::string& fname)
-<<<<<<< HEAD
-        :dfs_file_(NULL), mem_file_(NULL)
-    {
-        Status s = dfs_env->NewSequentialFile(fname, &dfs_file_);
-        if (!s.ok()) {
-            throw IOError(fname, -1);
-        }
-        return;
-        s = mem_env->NewSequentialFile(fname, &mem_file_);
-        if (s.ok()) {
-            return;
-        }
-=======
         :dfs_file_(NULL), mem_file_(NULL) {
         dfs_env->NewSequentialFile(fname, &dfs_file_);
->>>>>>> 49834a8c
     }
 
     virtual ~InMemorySequentialFile() {
