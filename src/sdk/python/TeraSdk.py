--- conflicted
+++ resolved
@@ -1,24 +1,18 @@
 #!/usr/bin/env python
 
-<<<<<<< HEAD
-from ctypes import CFUNCTYPE
-=======
-
->>>>>>> c2345da9
-from ctypes import POINTER
-from ctypes import byref
-from ctypes import c_bool
-from ctypes import c_char_p
-from ctypes import c_ubyte
-from ctypes import c_uint64
-from ctypes import c_int64
-from ctypes import c_int32
-from ctypes import c_void_p
-from ctypes import cdll
-from ctypes import string_at
-
-
-# TODO(taocipian) __init__.py
+"""
+Tera Python SDK. It needs a libtera_c.so
+
+TODO(taocipian) __init__.py
+TODO(taocipian) comments
+"""
+
+from ctypes import CFUNCTYPE, POINTER
+from ctypes import byref, cdll, string_at
+from ctypes import c_bool, c_char_p, c_void_p
+from ctypes import c_int32, c_int64, c_ubyte, c_uint64
+
+
 def init_function_prototype():
     ######################
     # scan result stream #
@@ -113,26 +107,53 @@
     lib.tera_table_open.argtypes = [c_void_p, c_char_p, POINTER(c_char_p)]
     lib.tera_table_open.restyep = c_void_p
 
+    ################
+    # row_mutation #
+    ################
+    lib.tera_row_mutation_put.argtypes = [c_void_p, c_char_p,
+                                          c_char_p, c_uint64,
+                                          c_char_p, c_uint64]
+    lib.tera_row_mutation_put.restype = None
+
+    lib.tera_row_mutation_set_callback.argtypes = [c_void_p, MUTATION_CALLBACK]
+    lib.tera_row_mutation_set_callback.restype = None
+
+    lib.tera_row_mutation_delete_column.argtypes = [c_void_p, c_char_p,
+                                                    c_char_p, c_uint64]
+    lib.tera_row_mutation_delete_column.restype = None
+
+    lib.tera_row_mutation_rowkey.argtypes = [c_void_p,
+                                             POINTER(POINTER(c_ubyte)),
+                                             POINTER(c_uint64)]
+    lib.tera_row_mutation_rowkey.restype = None
+
     #########
     # table #
     #########
-    lib.tera_table_get.argtypes = [
-        c_void_p, c_char_p, c_uint64,
-        c_char_p, c_char_p, c_uint64,
-        POINTER(POINTER(c_ubyte)), POINTER(c_uint64),
-        POINTER(c_char_p), c_uint64]
+    lib.tera_table_get.argtypes = [c_void_p, c_char_p, c_uint64,
+                                   c_char_p, c_char_p, c_uint64,
+                                   POINTER(POINTER(c_ubyte)),
+                                   POINTER(c_uint64),
+                                   POINTER(c_char_p), c_uint64]
     lib.tera_table_get.restype = c_bool
 
-    lib.tera_table_put.argtypes = [
-        c_void_p, c_char_p, c_uint64, c_char_p,
-        c_char_p, c_uint64, c_char_p, c_uint64,
-        POINTER(c_char_p)]
+    lib.tera_table_put.argtypes = [c_void_p, c_char_p, c_uint64, c_char_p,
+                                   c_char_p, c_uint64, c_char_p, c_uint64,
+                                   POINTER(c_char_p)]
     lib.tera_table_put.restype = c_bool
 
-    lib.tera_table_delete.argtypes = [
-        c_void_p, c_char_p, c_uint64,
-        c_char_p, c_char_p, c_uint64]
+    lib.tera_table_delete.argtypes = [c_void_p, c_char_p, c_uint64,
+                                      c_char_p, c_char_p, c_uint64]
     lib.tera_table_delete.restype = None
+
+    lib.tera_table_apply_mutation.argtypes = [c_void_p, c_void_p]
+    lib.tera_table_apply_mutation.restype = None
+
+    lib.tera_table_is_put_finished.argtypes = [c_void_p]
+    lib.tera_table_is_put_finished.restype = c_bool
+
+    lib.tera_row_mutation.argtypes = [c_void_p, c_char_p, c_uint64]
+    lib.tera_row_mutation.restype = c_void_p
 
 
 class ScanDescriptor(object):
@@ -243,23 +264,8 @@
             raise TeraSdkException("open table failed:" + err.value)
         return table
 
+
 MUTATION_CALLBACK = CFUNCTYPE(None, c_void_p)
-
-lib.tera_row_mutation_put.argtypes = [c_void_p, c_char_p,
-                                      c_char_p, c_uint64,
-                                      c_char_p, c_uint64]
-lib.tera_row_mutation_put.restype = None
-
-
-lib.tera_row_mutation.argtypes = [c_void_p, c_char_p, c_uint64]
-lib.tera_row_mutation.restype = c_void_p
-
-lib.tera_row_mutation_set_callback.argtypes = [c_void_p, MUTATION_CALLBACK]
-lib.tera_row_mutation_set_callback.restype = None
-
-lib.tera_row_mutation_delete_column.argtypes = [c_void_p, c_char_p,
-                                                c_char_p, c_uint64]
-lib.tera_row_mutation_delete_column.restype = None
 
 
 class RowMutation(object):
@@ -284,12 +290,6 @@
         lib.tera_row_mutation_rowkey(self.mutation,
                                      byref(value), byref(vallen))
         return string_at(value, long(vallen.value))
-
-lib.tera_table_apply_mutation.argtypes = [c_void_p, c_void_p]
-lib.tera_table_apply_mutation.restype = None
-
-lib.tera_table_is_put_finished.argtypes = [c_void_p]
-lib.tera_table_is_put_finished.restype = c_bool
 
 
 class Table(object):
