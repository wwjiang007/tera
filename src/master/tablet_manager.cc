// Copyright (c) 2015, Baidu.com, Inc. All Rights Reserved
// Use of this source code is governed by a BSD-style license that can be
// found in the LICENSE file.

#include "master/tablet_manager.h"

#include <fstream>
#include <limits>
#include <string>
#include <vector>

#include <gflags/gflags.h>
#include <glog/logging.h>
#include <sofa/pbrpc/pbrpc.h>

#include "common/base/string_ext.h"
#include "common/base/string_format.h"
#include "common/base/string_number.h"
#include "common/file/file_path.h"
#include "db/filename.h"
#include "io/io_utils.h"
#include "io/utils_leveldb.h"
#include "master/master_impl.h"
#include "proto/kv_helper.h"
#include "proto/proto_helper.h"
#include "proto/tabletnode_client.h"
#include "types.h"
#include "utils/string_util.h"

DECLARE_string(tera_working_dir);
DECLARE_string(tera_master_meta_table_path);
DECLARE_string(tera_master_meta_table_name);
DECLARE_bool(tera_zk_enabled);

DECLARE_int32(tera_master_impl_retry_times);
DECLARE_int32(tera_tabletnode_connect_retry_period);

DECLARE_bool(tera_delete_obsolete_tabledir_enabled);

DECLARE_string(tera_tabletnode_path_prefix);

namespace tera {
namespace master {

std::ostream& operator << (std::ostream& o, const Tablet& tablet) {
    MutexLock lock(&tablet.m_mutex);
    o << "table: " << tablet.m_meta.table_name() << ", range: ["
      << DebugString(tablet.m_meta.key_range().key_start()) << ", "
      << DebugString(tablet.m_meta.key_range().key_end()) << "], path: "
      << tablet.m_meta.path() << ", server: "
      << tablet.m_meta.server_addr();
    return o;
}

std::ostream& operator << (std::ostream& o, const TabletPtr& tablet) {
    o << *tablet;
    return o;
}

Tablet::Tablet(const TabletMeta& meta) : m_meta(meta), m_schema_updated(true) {}

Tablet::Tablet(const TabletMeta& meta, TablePtr table)
    : m_meta(meta), m_table(table), m_schema_updated(true) {}

Tablet::~Tablet() {
    m_table.reset();
}

void Tablet::ToMeta(TabletMeta* meta) {
    MutexLock lock(&m_mutex);
    meta->CopyFrom(m_meta);
}

const std::string& Tablet::GetTableName() {
    MutexLock lock(&m_mutex);
    return m_meta.table_name();
}

const std::string& Tablet::GetServerAddr() {
    MutexLock lock(&m_mutex);
    return m_meta.server_addr();
}

std::string Tablet::GetServerId() {
    MutexLock lock(&m_mutex);
    return m_server_id;
}

const std::string& Tablet::GetPath() {
    MutexLock lock(&m_mutex);
    return m_meta.path();
}

int64_t Tablet::GetDataSize() {
    MutexLock lock(&m_mutex);
    return m_meta.size();
}

void Tablet::GetDataSize(int64_t* size, std::vector<int64_t>* lg_size) {
    MutexLock lock(&m_mutex);
    if (size) {
        *size = m_meta.size();
    }
    if (lg_size) {
        lg_size->clear();
        for (int64_t i = 0; i < m_meta.lg_size_size(); ++i) {
            lg_size->push_back(m_meta.lg_size(i));
        }
    }
}

const std::string& Tablet::GetKeyStart() {
    MutexLock lock(&m_mutex);
    return m_meta.key_range().key_start();
}

const std::string& Tablet::GetKeyEnd() {
    MutexLock lock(&m_mutex);
    return m_meta.key_range().key_end();
}

const KeyRange& Tablet::GetKeyRange() {
    MutexLock lock(&m_mutex);
    return m_meta.key_range();
}

const TableSchema& Tablet::GetSchema() {
    return m_table->GetSchema();
}

const TabletCounter& Tablet::GetCounter() {
    MutexLock lock(&m_mutex);
    if (m_counter_list.size() > 0) {
        return m_counter_list.back();
    } else {
        return m_average_counter;
    }
}

const TabletCounter& Tablet::GetAverageCounter() {
    MutexLock lock(&m_mutex);
    return m_average_counter;
}

TabletStatus Tablet::GetStatus() {
    MutexLock lock(&m_mutex);
    return m_meta.status();
}

CompactStatus Tablet::GetCompactStatus() {
    MutexLock lock(&m_mutex);
    return m_meta.compact_status();
}

std::string Tablet::GetExpectServerAddr() {
    MutexLock lock(&m_mutex);
    return m_expect_server_addr;
}

TablePtr Tablet::GetTable() {
    return m_table;
}

bool Tablet::IsBusy() {
    MutexLock lock(&m_mutex);
    if (m_counter_list.size() > 0) {
        return m_counter_list.back().is_on_busy();
    } else {
        return false;
    }
}

std::string Tablet::DebugString() {
    MutexLock lock(&m_mutex);
    return m_meta.DebugString();
}

void Tablet::SetCounter(const TabletCounter& counter) {
    MutexLock lock(&m_mutex);
    m_average_counter.set_low_read_cell(
        CounterWeightedSum(counter.low_read_cell(), m_average_counter.low_read_cell()));
    m_average_counter.set_scan_rows(
        CounterWeightedSum(counter.scan_rows(), m_average_counter.scan_rows()));
    m_average_counter.set_scan_kvs(
        CounterWeightedSum(counter.scan_kvs(), m_average_counter.scan_kvs()));
    m_average_counter.set_scan_size(
        CounterWeightedSum(counter.scan_size(), m_average_counter.scan_size()));
    m_average_counter.set_read_rows(
        CounterWeightedSum(counter.read_rows(), m_average_counter.read_rows()));
    m_average_counter.set_read_kvs(
        CounterWeightedSum(counter.read_kvs(), m_average_counter.read_kvs()));
    m_average_counter.set_read_size(
        CounterWeightedSum(counter.read_size(), m_average_counter.read_size()));
    m_average_counter.set_write_rows(
        CounterWeightedSum(counter.write_rows(), m_average_counter.write_rows()));
    m_average_counter.set_write_kvs(
        CounterWeightedSum(counter.write_kvs(), m_average_counter.write_kvs()));
    m_average_counter.set_write_size(
        CounterWeightedSum(counter.write_size(), m_average_counter.write_size()));
    m_average_counter.set_is_on_busy(
        CounterWeightedSum(counter.is_on_busy(), m_average_counter.is_on_busy()));
}

void Tablet::UpdateSize(const TabletMeta& meta) {
    MutexLock lock(&m_mutex);
    m_meta.set_size(meta.size());
    m_meta.mutable_lg_size()->CopyFrom(meta.lg_size());
}

void Tablet::SetCompactStatus(CompactStatus compact_status) {
    MutexLock lock(&m_mutex);
    m_meta.set_compact_status(compact_status);
}

void Tablet::SetAddr(const std::string& server_addr) {
    MutexLock lock(&m_mutex);
    m_meta.set_server_addr(server_addr);
}

void Tablet::SetServerId(const std::string& server_id) {
    MutexLock lock(&m_mutex);
    m_server_id = server_id;
}

void Tablet::SetExpectServerAddr(const std::string& server_addr) {
    MutexLock lock(&m_mutex);
    m_expect_server_addr = server_addr;
}

bool Tablet::SetStatus(TabletStatus new_status, TabletStatus* old_status) {
    MutexLock lock(&m_mutex);
    if (NULL != old_status) {
        *old_status = m_meta.status();
    }
    if (CheckStatusSwitch(m_meta.status(), new_status)) {
        m_meta.set_status(new_status);
        return true;
    }
    return false;
}

bool Tablet::SetStatusIf(TabletStatus new_status, TabletStatus if_status,
                         TabletStatus* old_status) {
    MutexLock lock(&m_mutex);
    if (NULL != old_status) {
        *old_status = m_meta.status();
    }
    if (m_meta.status() == if_status
        && CheckStatusSwitch(m_meta.status(), new_status)) {
        m_meta.set_status(new_status);
        return true;
    }
    return false;
}

bool Tablet::SetStatusIf(TabletStatus new_status, TabletStatus if_status,
                         TableStatus if_table_status, TabletStatus* old_status) {
    if (!IsBound()) {
        return false;
    }
    MutexLock lock(&m_table->m_mutex);
    MutexLock lock2(&m_mutex);
    if (NULL != old_status) {
        *old_status = m_meta.status();
    }
    if (m_meta.status() == if_status && m_table->m_status == if_table_status
        && CheckStatusSwitch(m_meta.status(), new_status)) {
        m_meta.set_status(new_status);
        return true;
    }
    return false;
}

bool Tablet::SetAddrIf(const std::string& server_addr, TabletStatus if_status,
                       TabletStatus* old_status) {
    MutexLock lock(&m_mutex);
    if (NULL != old_status) {
        *old_status = m_meta.status();
    }
    if (m_meta.status() == if_status) {
        m_meta.set_server_addr(server_addr);
        return true;
    }
    return false;
}

bool Tablet::SetAddrAndStatus(const std::string& server_addr,
                              TabletStatus new_status,
                              TabletStatus* old_status) {
    MutexLock lock(&m_mutex);
    if (NULL != old_status) {
        *old_status = m_meta.status();
    }
    if (CheckStatusSwitch(m_meta.status(), new_status)) {
        m_meta.set_status(new_status);
        m_meta.set_server_addr(server_addr);
        return true;
    }
    return false;
}

bool Tablet::SetAddrAndStatusIf(const std::string& server_addr,
                                TabletStatus new_status, TabletStatus if_status,
                                TabletStatus* old_status) {
    MutexLock lock(&m_mutex);
    if (NULL != old_status) {
        *old_status = m_meta.status();
    }
    if (m_meta.status() == if_status
        && CheckStatusSwitch(m_meta.status(), new_status)) {
        m_meta.set_status(new_status);
        m_meta.set_server_addr(server_addr);
        return true;
    }
    return false;
}

int32_t Tablet::AddSnapshot(uint64_t snapshot) {
    MutexLock lock(&m_mutex);
    m_meta.add_snapshot_list(snapshot);
    return m_meta.snapshot_list_size() - 1;
}

void Tablet::ListSnapshot(std::vector<uint64_t>* snapshot) {
    MutexLock lock(&m_mutex);
    for (int i = 0; i < m_meta.snapshot_list_size(); i++) {
        snapshot->push_back(m_meta.snapshot_list(i));
    }
}

void Tablet::DelSnapshot(int32_t id) {
    MutexLock lock(&m_mutex);
    google::protobuf::RepeatedField<google::protobuf::uint64>* snapshot_list =
        m_meta.mutable_snapshot_list();
    assert(id < snapshot_list->size());
    snapshot_list->SwapElements(id, snapshot_list->size() - 1);
    snapshot_list->RemoveLast();
}

int32_t Tablet::AddRollback(std::string name, uint64_t snapshot_id, uint64_t rollback_point) {
    MutexLock lock(&m_mutex);
    Rollback rollback;
    rollback.set_name(name);
    rollback.set_snapshot_id(snapshot_id);
    rollback.set_rollback_point(rollback_point);
    m_meta.add_rollbacks()->CopyFrom(rollback);
    return m_meta.rollbacks_size() - 1;
}

void Tablet::ListRollback(std::vector<Rollback>* rollbacks) {
    MutexLock lock(&m_mutex);
    for (int i = 0; i < m_meta.rollbacks_size(); i++) {
        rollbacks->push_back(m_meta.rollbacks(i));
    }
}

bool Tablet::IsBound() {
    TablePtr null_ptr;
    if (m_table != null_ptr) {
        return true;
    }
    return false;
}

bool Tablet::Verify(const std::string& table_name, const std::string& key_start,
            const std::string& key_end, const std::string& path,
            const std::string& server_addr, StatusCode* ret_status) {
    MutexLock lock(&m_mutex);
    if (m_meta.table_name() != table_name
        || m_meta.key_range().key_start() != key_start
        || m_meta.key_range().key_end() != key_end
        || m_meta.path() != path
        || m_meta.server_addr() != server_addr) {
        SetStatusCode(kTableInvalidArg, ret_status);
        LOG(WARNING) << "tablet verify failed ["
            << m_meta.table_name() << ","
            << m_meta.key_range().key_start() << ","
            << m_meta.key_range().key_end() << ","
            << m_meta.path() << ","
            << m_meta.server_addr() << "] vs ["
            << table_name << ","
            << key_start << ","
            << key_end << ","
            << path << ","
            << server_addr << "].";
        return false;
    }
    return true;
}

void Tablet::ToMetaTableKeyValue(std::string* packed_key,
                                 std::string* packed_value) {
    MutexLock lock(&m_mutex);
    MakeMetaTableKeyValue(m_meta, packed_key, packed_value);
}

bool Tablet::GetSchemaUpdated() {
    MutexLock lock(&m_mutex);
    return m_schema_updated;
}

void Tablet::SetSchemaUpdated(bool flag) {
    MutexLock lock(&m_mutex);
    if (flag == m_schema_updated) {
        LOG(ERROR) << "[update] error on :" << *this;
        abort();
    }
    m_schema_updated = flag;
}

bool Tablet::CheckStatusSwitch(TabletStatus old_status,
                               TabletStatus new_status) {
    switch (old_status) {
    case kTableNotInit:
        if (new_status == kTableReady         // tablet is loaded when master up
            || new_status == kTableOffLine) { // tablet is unload when master up
            return true;
        }
        break;
    case kTableReady:
        if (new_status == kTabletPending        // tabletnode down
            || new_status == kTableOffLine      // tabletnode down (move immidiately)
            || new_status == kTableUnLoading    // ready to move tablet
            || new_status == kTableOnSplit      // begin to split
            || new_status == kTabletOnSnapshot
            || new_status == kTabletDelSnapshot) {
            return true;
        }
        break;
    case kTabletOnSnapshot:
        if (new_status == kTableReady) {
            return true;
        }
        break;
    case kTabletDelSnapshot:
        if (new_status == kTableReady) {
            return true;
        }
        break;
    case kTableOnLoad:
        if (new_status == kTableReady           // load succe
            || new_status == kTableOffLine      // tabletnode down
            || new_status == kTableLoadFail) {  // don't know result, wait tabletnode to be killed
            return true;
        }
        break;
    case kTableLoadFail:
        if (new_status == kTableOffLine) {     // tabletnode is killed
            return true;
        }
        break;
    case kTableOnSplit:
        if (new_status == kTableReady             // request rejected
            || new_status == kTableOffLine        // split fail
            || new_status == kTableSplitFail) {   // don't know result, wait tabletnode to be killed
            return true;
        }
        break;
    case kTableSplitFail:
        if (new_status == kTableOnSplit) {       // tabletnode is killed, ready to scan meta
            return true;
        }
        break;
    case kTabletPending:
        if (new_status == kTableReady            // tabletnode up
            || new_status == kTableOffLine) {    // tabletnode down timeout
            return true;
        }
        break;
    case kTableOffLine:
        if (new_status == kTableReady            // tabletnode up
            || new_status == kTableOnLoad        // begin to load
            || new_status == kTabletPending      // tabletnode down before load
            || new_status == kTabletDisable) {   // table is disabled
            return true;
        }
        break;
    case kTableUnLoading:
        if (new_status == kTableOffLine           // unload succe
            || new_status == kTableReady          // unload status rollback when merge failed
            || new_status == kTableOnMerge        // unload success, ready to merge phase2
            || new_status == kTableUnLoadFail) {  // don't know result, wait tabletnode to be killed
            return true;
        }
        break;
    case kTableUnLoadFail:
        if (new_status == kTableOffLine) {        // tabletnode is killed, ready to load
            return true;
        }
        break;
    case kTableOnMerge:
        if (new_status == kTableOffLine) {        // merge failed, ready to reload
            return true;
        }
        break;
    case kTabletDisable:
        if (new_status == kTableOffLine) {
            return true;
        }
        break;
    default:
        break;
    }

    LOG(ERROR) << "not support status switch "
        << StatusCodeToString(old_status) << " to "
        << StatusCodeToString(new_status);
    return false;
}

std::ostream& operator << (std::ostream& o, const Table& table) {
    MutexLock lock(&table.m_mutex);
    o << "table: " << table.m_name << ", schema: "
        << table.m_schema.ShortDebugString();
    return o;
}

std::ostream& operator << (std::ostream& o, const TablePtr& table) {
    o << *table;
    return o;
}

Table::Table(const std::string& table_name)
    : m_name(table_name),
      m_status(kTableEnable),
      m_deleted_tablet_num(0),
      m_max_tablet_no(0),
      m_create_time((int64_t)time(NULL)),
      m_schema_updated(true) {
}

bool Table::FindTablet(const std::string& key_start, TabletPtr* tablet) {
    MutexLock lock(&m_mutex);
    Table::TabletList::iterator it2 = m_tablets_list.find(key_start);
    if (it2 == m_tablets_list.end()) {
        return false;
    }
    *tablet = it2->second;
    return true;
}

void Table::FindTablet(const std::string& server_addr,
                       std::vector<TabletPtr>* tablet_meta_list) {
    MutexLock lock(&m_mutex);
    Table::TabletList::iterator it2 = m_tablets_list.begin();
    for (; it2 != m_tablets_list.end(); ++it2) {
        TabletPtr tablet = it2->second;
        tablet->m_mutex.Lock();
        if (tablet->m_meta.server_addr() == server_addr) {
            tablet_meta_list->push_back(tablet);
        }
        tablet->m_mutex.Unlock();
    }
}

void Table::GetTablet(std::vector<TabletPtr>* tablet_meta_list) {
    MutexLock lock(&m_mutex);
    Table::TabletList::iterator it2 = m_tablets_list.begin();
    for (; it2 != m_tablets_list.end(); ++it2) {
        TabletPtr tablet = it2->second;
        tablet_meta_list->push_back(tablet);
    }
}

const std::string& Table::GetTableName() {
    MutexLock lock(&m_mutex);
    return m_name;
}

TableStatus Table::GetStatus() {
    MutexLock lock(&m_mutex);
    return m_status;
}

bool Table::SetStatus(TableStatus new_status, TableStatus* old_status) {
    MutexLock lock(&m_mutex);
    if (NULL != old_status) {
        *old_status = m_status;
    }
    if (CheckStatusSwitch(m_status, new_status)) {
        m_status = new_status;
        return true;
    }
    return false;
}

bool Table::CheckStatusSwitch(TableStatus old_status,
                              TableStatus new_status) {
    switch (old_status) {
    // table is either in the process of being enable or is enabled
    case kTableEnable:
        if (new_status == kTableDisable) {    // begin to disable table
            return true;
        }
        break;
    // table is either in the process of being disable or is disabled
    case kTableDisable:
        if (new_status == kTableEnable         // begin to enable table
            || new_status == kTableDeleting) {  // begin to delete table
            return true;
        }
        break;
    // table is in the process of deleting
    case kTableDeleting:
        if (new_status == kTableDisable         // begin to enable table
            || new_status == kTableDeleting) {  // begin to delete table
            return true;
        }
        break;
    default:
        break;
    }
    return false;
}

const TableSchema& Table::GetSchema() {
    MutexLock lock(&m_mutex);
    return m_schema;
}

void Table::SetSchema(const TableSchema& schema) {
    MutexLock lock(&m_mutex);
    m_schema.CopyFrom(schema);
}

const TableCounter& Table::GetCounter() {
    MutexLock lock(&m_mutex);
    return m_counter;
}

int32_t Table::AddSnapshot(uint64_t snapshot) {
    MutexLock lock(&m_mutex);
    m_snapshot_list.push_back(snapshot);
    return m_snapshot_list.size() - 1;
}

int32_t Table::DelSnapshot(uint64_t snapshot) {
    MutexLock lock(&m_mutex);
    std::vector<uint64_t>::iterator it =
        std::find(m_snapshot_list.begin(), m_snapshot_list.end(), snapshot);
    if (it == m_snapshot_list.end()) {
        return -1;
    } else {
        int id = it - m_snapshot_list.begin();
        m_snapshot_list[id] = m_snapshot_list[m_snapshot_list.size()-1];
        m_snapshot_list.resize(m_snapshot_list.size()-1);
        return id;
    }
}
void Table::ListSnapshot(std::vector<uint64_t>* snapshots) {
    MutexLock lock(&m_mutex);
    *snapshots = m_snapshot_list;
}

int32_t Table::AddRollback(std::string rollback_name) {
    MutexLock lock(&m_mutex);
    m_rollback_names.push_back(rollback_name);
    return m_rollback_names.size() - 1;
}

void Table::ListRollback(std::vector<std::string>* rollback_names) {
    MutexLock lock(&m_mutex);
    *rollback_names = m_rollback_names;
}

void Table::AddDeleteTabletCount() {
    MutexLock lock(&m_mutex);
    m_deleted_tablet_num++;
}

bool Table::NeedDelete() {
    MutexLock lock(&m_mutex);
    if (m_deleted_tablet_num == m_tablets_list.size()) {
        return true;
    }
    return false;
}

void Table::ToMetaTableKeyValue(std::string* packed_key,
                                std::string* packed_value) {
    MutexLock lock(&m_mutex);
    TableMeta meta;
    ToMeta(&meta);
    MakeMetaTableKeyValue(meta, packed_key, packed_value);
}

void Table::ToMeta(TableMeta* meta) {
    meta->set_table_name(m_name);
    meta->set_status(m_status);
    meta->mutable_schema()->CopyFrom(m_schema);
    meta->set_create_time(m_create_time);
    for (size_t i = 0; i < m_snapshot_list.size(); i++) {
        meta->add_snapshot_list(m_snapshot_list[i]);
    }
    for (size_t i = 0; i < m_rollback_names.size(); ++i) {
        meta->add_rollback_names(m_rollback_names[i]);
    }
}

uint64_t Table::GetNextTabletNo() {
    MutexLock lock(&m_mutex);
    m_max_tablet_no++;
    LOG(INFO) << "generate new tablet number: " << m_max_tablet_no;
    return m_max_tablet_no;
}

bool Table::GetTabletsForGc(std::set<uint64_t>* live_tablets,
                            std::set<uint64_t>* dead_tablets) {
    MutexLock lock(&m_mutex);
    std::vector<TabletPtr> tablet_list;
    Table::TabletList::iterator it = m_tablets_list.begin();
    for (; it != m_tablets_list.end(); ++it) {
        TabletPtr tablet = it->second;
        if (tablet->GetStatus() != kTableReady) {
            // any tablet not ready, stop gc
            return false;
        }
        const std::string& path = tablet->GetPath();
        live_tablets->insert(leveldb::GetTabletNumFromPath(path));
        VLOG(10) << "[gc] add live tablet: " << path;
    }

    std::vector<std::string> children;
    leveldb::Env* env = io::LeveldbBaseEnv();
    std::string table_path = FLAGS_tera_tabletnode_path_prefix + m_name;
    env->GetChildren(table_path, &children);
    for (size_t i = 0; i < children.size(); ++i) {
        if (children[i].size() < 5) {
            // skip directory . and ..
            continue;
        }
        std::string path = table_path + "/" + children[i];
        uint64_t tabletnum = leveldb::GetTabletNumFromPath(path);
        if (live_tablets->find(tabletnum) == live_tablets->end()) {
            VLOG(10) << "[gc] add dead tablet: " << path;
            dead_tablets->insert(tabletnum);
        }
    }
    if (dead_tablets->size() == 0) {
        VLOG(10) << "[gc] there is none dead tablets: " << m_name;
        return false;
    }
    return true;
}

<<<<<<< HEAD
void Table::SetSchemaUpdated(bool flag) {
    MutexLock lock(&m_mutex);
    if (flag == m_schema_updated) {
        LOG(ERROR) << "[update] error on :" << *this;
        abort();
    }
    m_schema_updated = flag;
=======
void Table::RefreshCounter() {
    MutexLock lock(&m_mutex);
    int64_t size = 0;
    int64_t tablet_num = 0;
    int64_t notready = 0;
    int64_t lread = 0;
    int64_t read = 0;
    int64_t rmax = 0;
    int64_t rspeed = 0;
    int64_t write = 0;
    int64_t wmax = 0;
    int64_t wspeed = 0;
    int64_t scan = 0;
    int64_t smax = 0;
    int64_t sspeed = 0;
    size_t lg_num = 0;
    std::vector<int64_t> lg_size;

    std::vector<TabletPtr> tablet_list;
    Table::TabletList::iterator it = m_tablets_list.begin();
    for (; it != m_tablets_list.end(); ++it) {
        tablet_num++;
        TabletPtr tablet = it->second;
        if (tablet->GetStatus() != kTableReady) {
            notready++;
        }
        int64_t size_tmp;
        std::vector<int64_t> lg_size_tmp;
        tablet->GetDataSize(&size_tmp, &lg_size_tmp);

        size += size_tmp;
        if (lg_num == 0) {
            lg_num = lg_size_tmp.size();
            lg_size.resize(lg_num, 0);
        }
        for (size_t l = 0; l < lg_num; ++l) {
            if (lg_size_tmp.size() > l) {
                lg_size[l] += lg_size_tmp[l];
            }
        }

        const TabletCounter& counter = tablet->GetCounter();
        lread += counter.low_read_cell();
        read += counter.read_rows();
        if (counter.read_rows() > rmax) {
            rmax = counter.read_rows();
        }
        rspeed += counter.read_size();
        write += counter.write_rows();
        if (counter.write_rows() > wmax) {
            wmax = counter.write_rows();
        }
        wspeed += counter.write_size();
        scan += counter.scan_rows();
        if (counter.scan_rows() > smax) {
            smax = counter.scan_rows();
        }
        sspeed += counter.scan_size();
    }

    m_counter.set_size(size);
    m_counter.set_tablet_num(tablet_num);
    m_counter.set_notready_num(notready);
    m_counter.set_lread(lread);
    m_counter.set_read_rows(read);
    m_counter.set_read_max(rmax);
    m_counter.set_read_size(rspeed);
    m_counter.set_write_rows(write);
    m_counter.set_write_max(wmax);
    m_counter.set_write_size(wspeed);
    m_counter.set_scan_rows(scan);
    m_counter.set_scan_max(smax);
    m_counter.set_scan_size(sspeed);
    m_counter.clear_lg_size();
    for (size_t l = 0; l < lg_num; ++l) {
        m_counter.add_lg_size(lg_size[l]);
    }
>>>>>>> b3c4c4a6
}

TabletManager::TabletManager(Counter* sequence_id,
                             MasterImpl* master_impl,
                             ThreadPool* thread_pool)
    : m_this_sequence_id(sequence_id),
      m_master_impl(master_impl) {}

TabletManager::~TabletManager() {
    ClearTableList();
}

void TabletManager::Init() {
}

void TabletManager::Stop() {
}

bool TabletManager::AddTable(const std::string& table_name,
                             const TableMeta& meta,
                             TablePtr* table, StatusCode* ret_status) {
    // lock table list
    m_mutex.Lock();

    // search table
    TablePtr null_table;
    std::pair<TableList::iterator, bool> ret =
        m_all_tables.insert(std::pair<std::string, TablePtr>(table_name, null_table));
    TableList::iterator it = ret.first;
    if (!ret.second) {
        m_mutex.Unlock();
        LOG(WARNING) << "table: " << table_name << " exist";
        SetStatusCode(kTableExist, ret_status);
        return false;
    }

    it->second.reset(new Table(table_name));
    *table = it->second;
    (*table)->m_mutex.Lock();
    m_mutex.Unlock();
    (*table)->m_schema.CopyFrom(meta.schema());
    (*table)->m_status = meta.status();
    (*table)->m_create_time = meta.create_time();
    for (int32_t i = 0; i < meta.snapshot_list_size(); ++i) {
        (*table)->m_snapshot_list.push_back(meta.snapshot_list(i));
        LOG(INFO) << table_name << " add snapshot " << meta.snapshot_list(i);
    }
    for (int32_t i = 0; i < meta.rollback_names_size(); ++i) {
        (*table)->m_rollback_names.push_back(meta.rollback_names(i));
        LOG(INFO) << table_name << " add rollback " << meta.rollback_names(i);
    }
    (*table)->m_mutex.Unlock();
    return true;
}

bool TabletManager::AddTablet(const TabletMeta& meta, const TableSchema& schema,
                              TabletPtr* tablet, StatusCode* ret_status) {
    // lock table list
    m_mutex.Lock();

    // search table
    TablePtr null_table;
    std::pair<TableList::iterator, bool> ret =
        m_all_tables.insert(std::pair<std::string, TablePtr>(meta.table_name(), null_table));
    TableList::iterator it = ret.first;
    std::string key_start = meta.key_range().key_start();
    if (!ret.second) {
        // search tablet
        Table& table = *it->second;
        table.m_mutex.Lock();
        m_mutex.Unlock();
        if (table.m_tablets_list.end() != table.m_tablets_list.find(key_start)) {
            table.m_mutex.Unlock();
            LOG(WARNING) << "table: " << meta.table_name() << ", start: ["
                << DebugString(key_start) << "] exist";
            SetStatusCode(kTableExist, ret_status);
            return false;
        }
    } else {
        it->second.reset(new Table(meta.table_name()));
        Table& table = *it->second;
        table.m_mutex.Lock();
        m_mutex.Unlock();
        table.m_schema.CopyFrom(schema);
        table.m_status = kTableEnable;
    }
    TablePtr table = it->second;
    tablet->reset(new Tablet(meta, table));
    uint64_t tablet_num = leveldb::GetTabletNumFromPath(meta.path());
    if (table->m_max_tablet_no < tablet_num) {
        table->m_max_tablet_no = tablet_num;
    }
    table->m_tablets_list[key_start] = *tablet;
    table->m_mutex.Unlock();
    return true;
}

bool TabletManager::AddTablet(const std::string& table_name,
                              const std::string& key_start,
                              const std::string& key_end,
                              const std::string& path,
                              const std::string& server_addr,
                              const TableSchema& schema,
                              const TabletStatus& table_status,
                              int64_t data_size, TabletPtr* tablet,
                              StatusCode* ret_status) {
    TabletMeta meta;
    PackTabletMeta(&meta, table_name, key_start, key_end, path,
                   server_addr, table_status, data_size);

    return AddTablet(meta, schema, tablet, ret_status);
}

bool TabletManager::FindTablet(const std::string& table_name,
                               const std::string& key_start,
                               TabletPtr* tablet, StatusCode* ret_status) {
    // lock table list
    m_mutex.Lock();

    // search table
    TableList::iterator it = m_all_tables.find(table_name);
    if (it == m_all_tables.end()) {
        m_mutex.Unlock();
        VLOG(5) << "tablet: " << table_name << " [start: "
            << DebugString(key_start) << "] not exist";
        SetStatusCode(kTableNotFound, ret_status);
        return false;
    }
    Table& table = *it->second;

    // lock table
    table.m_mutex.Lock();
    m_mutex.Unlock();

    // search tablet
    Table::TabletList::iterator it2 = table.m_tablets_list.find(key_start);
    if (it2 == table.m_tablets_list.end()) {
        table.m_mutex.Unlock();
        VLOG(5) << "table: " << table_name << "[start: "
            << DebugString(key_start) << "] not exist";
        SetStatusCode(kTableNotFound, ret_status);
        return false;
    }
    *tablet = it2->second;
    table.m_mutex.Unlock();
    return true;
}

void TabletManager::FindTablet(const std::string& server_addr,
                               std::vector<TabletPtr>* tablet_meta_list) {
    m_mutex.Lock();
    TableList::iterator it = m_all_tables.begin();
    for (; it != m_all_tables.end(); ++it) {
        Table& table = *it->second;
        table.m_mutex.Lock();
        if (table.m_status == kTableDisable) {
            VLOG(10) << "FindTablet skip disable table: " << table.m_name;
            table.m_mutex.Unlock();
            continue;
        }
        Table::TabletList::iterator it2 = table.m_tablets_list.begin();
        for (; it2 != table.m_tablets_list.end(); ++it2) {
            TabletPtr tablet = it2->second;
            tablet->m_mutex.Lock();
            if (tablet->m_meta.server_addr() == server_addr) {
                tablet_meta_list->push_back(tablet);
            }
            tablet->m_mutex.Unlock();
        }
        table.m_mutex.Unlock();
    }
    m_mutex.Unlock();
}

bool TabletManager::FindTable(const std::string& table_name,
                              std::vector<TabletPtr>* tablet_meta_list,
                              StatusCode* ret_status) {
    // lock table list
    m_mutex.Lock();

    // search table
    TableList::iterator it = m_all_tables.find(table_name);
    if (it == m_all_tables.end()) {
        m_mutex.Unlock();
        LOG(WARNING) << "table: " << table_name << " not exist";
        SetStatusCode(kTableNotFound, ret_status);
        return false;
    }
    Table& table = *it->second;

    // lock table
    table.m_mutex.Lock();
    m_mutex.Unlock();

    // search tablet
    Table::TabletList::iterator it2 = table.m_tablets_list.begin();
    for (; it2 != table.m_tablets_list.end(); ++it2) {
        TabletPtr tablet = it2->second;
        tablet_meta_list->push_back(tablet);
    }

    table.m_mutex.Unlock();
    return true;
}

bool TabletManager::FindTable(const std::string& table_name, TablePtr* tablet) {
    m_mutex.Lock();
    TableList::iterator it = m_all_tables.find(table_name);
    if (it == m_all_tables.end()) {
        m_mutex.Unlock();
        VLOG(5) << "table: " << table_name << " not exist";
        return false;
    }
    *tablet = it->second;
    m_mutex.Unlock();
    return true;
}

int64_t TabletManager::SearchTable(std::vector<TabletPtr>* tablet_meta_list,
                                   const std::string& prefix_table_name,
                                   const std::string& start_table_name,
                                   const std::string& start_tablet_key,
                                   uint32_t max_found, StatusCode* ret_status) {
    if (max_found == 0) {
        return 0;
    }
    if (start_table_name.find(prefix_table_name) != 0) {
        return 0;
    }

    m_mutex.Lock();

    TableList::iterator lower_it = m_all_tables.lower_bound(start_table_name);
    TableList::iterator upper_it = m_all_tables.upper_bound(prefix_table_name + "\xFF");
    if (upper_it == m_all_tables.begin() || lower_it == m_all_tables.end()) {
        SetStatusCode(kTableNotFound, ret_status);
        return -1;
    }

    uint32_t found_num = 0;
    for (TableList::iterator it = lower_it; it != upper_it; ++it) {
        Table& table = *it->second;
        Table::TabletList::iterator it2;
        table.m_mutex.Lock();
        if (start_table_name == it->first) {
            it2 = table.m_tablets_list.lower_bound(start_tablet_key);
        } else {
            it2 = table.m_tablets_list.begin();
        }

        for (; it2 != table.m_tablets_list.end(); ++it2) {
            TabletPtr tablet = it2->second;
            tablet_meta_list->push_back(tablet);
            if (++found_num >= max_found) {
                break;
            }
        }
        table.m_mutex.Unlock();
        if (found_num >= max_found) {
            break;
        }
    }

    m_mutex.Unlock();
    return found_num;
}

bool TabletManager::ShowTable(std::vector<TablePtr>* table_meta_list,
                              std::vector<TabletPtr>* tablet_meta_list,
                              const std::string& start_table_name,
                              const std::string& start_tablet_key,
                              uint32_t max_table_found,
                              uint32_t max_tablet_found,
                              bool* is_more, StatusCode* ret_status) {
    // lock table list
    m_mutex.Lock();

    TableList::iterator it = m_all_tables.lower_bound(start_table_name);
    if (it == m_all_tables.end()) {
        m_mutex.Unlock();
        LOG(ERROR) << "table not found: " << start_table_name;
        SetStatusCode(kTableNotFound, ret_status);
        return false;
    }

    uint32_t table_found_num = 0;
    uint32_t tablet_found_num = 0;
    for (; it != m_all_tables.end(); ++it) {
        TablePtr table = it->second;
        Table::TabletList::iterator it2;

        table->m_mutex.Lock();
        if (table_meta_list != NULL) {
            table_meta_list->push_back(table);
        }
        table_found_num++;
        if (table_found_num == 1) {
            it2 = table->m_tablets_list.lower_bound(start_tablet_key);
        } else {
            it2 = table->m_tablets_list.begin();
        }
        for (; it2 != table->m_tablets_list.end(); ++it2) {
            if (tablet_found_num >= max_tablet_found) {
                break;
            }
            TabletPtr tablet = it2->second;
            tablet_found_num++;
            if (tablet_meta_list != NULL) {
                tablet_meta_list->push_back(tablet);
            }
        }
        table->m_mutex.Unlock();
        if (table_found_num >= max_table_found) {
            break;
        }
    }

    m_mutex.Unlock();
    return true;
}

bool TabletManager::DeleteTable(const std::string& table_name,
                                StatusCode* ret_status) {
    // lock table list
    MutexLock lock(&m_mutex);

    // search table
    TableList::iterator it = m_all_tables.find(table_name);
    if (it == m_all_tables.end()) {
        LOG(WARNING) << "table: " << table_name << " not exist";
        SetStatusCode(kTableNotFound, ret_status);
        return true;
    }
    Table& table = *it->second;

    // make sure no other thread ref this table
    table.m_mutex.Lock();
    table.m_mutex.Unlock();

    table.m_tablets_list.clear();
//    // delete every tablet
//    Table::TabletList::iterator it2 = table.m_tablets_list.begin();
//    for (; it2 != table.m_tablets_list.end(); ++it) {
//        Tablet& tablet = *it2->second;
//        // make sure no other thread ref this tablet
//        tablet.m_mutex.Lock();
//        tablet.m_mutex.Unlock();
//        delete &tablet;
//        table.m_tablets_list.erase(it2);
//    }

    // delete &table;
    m_all_tables.erase(it);
    return true;
}

bool TabletManager::DeleteTablet(const std::string& table_name,
                                 const std::string& key_start,
                                 StatusCode* ret_status) {
    // lock table list
    MutexLock lock(&m_mutex);

    // search table
    TableList::iterator it = m_all_tables.find(table_name);
    if (it == m_all_tables.end()) {
        LOG(WARNING) << "table: " << table_name << " [start: "
            << DebugString(key_start) << "] not exist";
        SetStatusCode(kTableNotFound, ret_status);
        return true;
    }
    Table& table = *it->second;

    // make sure no other thread ref this table
    table.m_mutex.Lock();
    table.m_mutex.Unlock();

    // search tablet
    Table::TabletList::iterator it2 = table.m_tablets_list.find(key_start);
    if (it2 == table.m_tablets_list.end()) {
        LOG(WARNING) << "table: " << table_name << " [start: "
            << DebugString(key_start) << "] not exist";
        SetStatusCode(kTableNotFound, ret_status);
        return true;
    }
//    Tablet& tablet = *it2->second;
//    // make sure no other thread ref this tablet
//    tablet.m_mutex.Lock();
//    tablet.m_mutex.Unlock();
//    delete &tablet;
    table.m_tablets_list.erase(it2);

    if (table.m_tablets_list.empty()) {
        // clean up specific table dir in file system
        if (FLAGS_tera_delete_obsolete_tabledir_enabled &&
            !io::MoveEnvDirToTrash(table.GetTableName())) {
            LOG(ERROR) << "fail to move droped table to trash dir, tablename: "
                << table.GetTableName();
        }
        // delete &table;
        m_all_tables.erase(it);
    }
    return true;
}

void TabletManager::WriteToStream(std::ofstream& ofs,
                                  const std::string& key,
                                  const std::string& value) {
    uint32_t key_size = key.size();
    uint32_t value_size = value.size();
    ofs.write((char*)&key_size, sizeof(key_size));
    ofs.write(key.data(), key_size);
    ofs.write((char*)&value_size, sizeof(value_size));
    ofs.write(value.data(), value_size);
}

bool TabletManager::DumpMetaTableToFile(const std::string& filename,
                                        StatusCode* status) {
    std::ofstream ofs(filename.c_str(), std::ofstream::binary | std::ofstream::trunc);
    if (!ofs.is_open()) {
        LOG(WARNING) << "fail to open file " << filename << " for write";
        SetStatusCode(kIOError, status);
        return false;
    }

    // get all table and tablet meta
    std::vector<TablePtr> table_list;
    std::vector<TabletPtr> tablet_list;
    ShowTable(&table_list, &tablet_list);

    // dump table meta
    for (size_t i = 0; i < table_list.size(); i++) {
        TablePtr table = table_list[i];
        std::string key, value;
        table->ToMetaTableKeyValue(&key, &value);
        WriteToStream(ofs, key, value);
    }

    // dump tablet meta
    for (size_t i = 0; i < tablet_list.size(); i++) {
        TabletPtr tablet = tablet_list[i];
        std::string key, value;
        tablet->ToMetaTableKeyValue(&key, &value);
        WriteToStream(ofs, key, value);
    }

    if (ofs.fail()) {
        LOG(WARNING) << "fail to write to file " << filename;
        SetStatusCode(kIOError, status);
        return false;
    }
    ofs.close();
    return true;
}

void TabletManager::LoadTableMeta(const std::string& key,
                                  const std::string& value) {
    TableMeta meta;
    ParseMetaTableKeyValue(key, value, &meta);
    TablePtr table;
    StatusCode ret_status = kTabletNodeOk;
    if (meta.table_name() == FLAGS_tera_master_meta_table_name) {
        LOG(INFO) << "ignore meta table record in meta table";
    } else if (!AddTable(meta.table_name(), meta, &table, &ret_status)) {
        LOG(ERROR) << "duplicate table in meta table: table="
            << meta.table_name();
        // TODO: try correct invalid record
    } else {
        VLOG(5) << "load table record: " << table;
    }
}

void TabletManager::LoadTabletMeta(const std::string& key,
                                   const std::string& value) {
    TabletMeta meta;
    ParseMetaTableKeyValue(key, value, &meta);
    TabletPtr tablet;
    StatusCode ret_status = kTabletNodeOk;
    if (meta.table_name() == FLAGS_tera_master_meta_table_name) {
        LOG(INFO) << "ignore meta tablet record in meta table";
    } else {
        TablePtr table;
        if (!FindTable(meta.table_name(), &table)) {
            LOG(WARNING) << "table schema not exist, skip this tablet: "
                << meta.path();
            return;
        }
        meta.set_status(kTableNotInit);
        if (!AddTablet(meta, table->GetSchema(), &tablet, &ret_status)) {
            LOG(ERROR) << "duplicate tablet in meta table: table=" << meta.table_name()
                << " start=" << DebugString(meta.key_range().key_start());
            // TODO: try correct invalid record
        }
    }
}

bool TabletManager::ClearMetaTable(const std::string& meta_tablet_addr,
                                   StatusCode* ret_status) {
    WriteTabletRequest write_request;
    WriteTabletResponse write_response;

    ScanTabletRequest scan_request;
    ScanTabletResponse scan_response;
    scan_request.set_sequence_id(m_this_sequence_id->Inc());
    scan_request.set_table_name(FLAGS_tera_master_meta_table_name);
    scan_request.set_start("");
    scan_request.set_end("");

    tabletnode::TabletNodeClient meta_node_client(meta_tablet_addr);

    bool scan_success = false;
    while (meta_node_client.ScanTablet(&scan_request, &scan_response)) {
        if (scan_response.status() != kTabletNodeOk) {
            SetStatusCode(scan_response.status(), ret_status);
            LOG(WARNING) << "fail to scan meta table: "
                << StatusCodeToString(scan_response.status());
            return false;
        }
        if (scan_response.results().key_values_size() <= 0) {
            LOG(INFO) << "scan meta table success";
            scan_success = true;
            break;
        }
        uint32_t record_size = scan_response.results().key_values_size();
        std::string last_record_key;
        for (uint32_t i = 0; i < record_size; i++) {
            const KeyValuePair& record = scan_response.results().key_values(i);
            last_record_key = record.key();
            RowMutationSequence* mu_seq = write_request.add_row_list();
            mu_seq->set_row_key(record.key());
            Mutation* mutation = mu_seq->add_mutation_sequence();
            mutation->set_type(kDeleteRow);
        }
        std::string next_record_key = NextKey(last_record_key);
        scan_request.set_start(next_record_key);
        scan_request.set_end("");
        scan_request.set_sequence_id(m_this_sequence_id->Inc());
        scan_response.Clear();
    }

    if (!scan_success) {
        SetStatusCode(kRPCError, ret_status);
        LOG(WARNING) << "fail to scan meta table: "
            << StatusCodeToString(kRPCError);
        return false;
    }

    write_request.set_sequence_id(m_this_sequence_id->Inc());
    write_request.set_tablet_name(FLAGS_tera_master_meta_table_name);
    if (!meta_node_client.WriteTablet(&write_request, &write_response)) {
        SetStatusCode(kRPCError, ret_status);
        LOG(WARNING) << "fail to clear meta tablet: "
            << StatusCodeToString(kRPCError);
        return false;
    }
    StatusCode status = write_response.status();
    if (status == kTabletNodeOk && write_response.row_status_list_size() > 0) {
        status = write_response.row_status_list(0);
    }
    if (status != kTabletNodeOk) {
        SetStatusCode(status, ret_status);
        LOG(WARNING) << "fail to clear meta tablet: "
            << StatusCodeToString(status);
        return false;
    }

    LOG(INFO) << "clear meta tablet";
    return true;
}

bool TabletManager::DumpMetaTable(const std::string& meta_tablet_addr,
                                  StatusCode* ret_status) {
    std::vector<TablePtr> tables;
    std::vector<TabletPtr> tablets;
    ShowTable(&tables, &tablets);

    WriteTabletRequest request;
    WriteTabletResponse response;
    request.set_sequence_id(m_this_sequence_id->Inc());
    request.set_tablet_name(FLAGS_tera_master_meta_table_name);
    request.set_is_sync(true);
    request.set_is_instant(true);
    // dump table record
    for (size_t i = 0; i < tables.size(); i++) {
        std::string packed_key;
        std::string packed_value;
        tables[i]->ToMetaTableKeyValue(&packed_key, &packed_value);
        RowMutationSequence* mu_seq = request.add_row_list();
        mu_seq->set_row_key(packed_key);
        Mutation* mutation = mu_seq->add_mutation_sequence();
        mutation->set_type(kPut);
        mutation->set_value(packed_value);
    }
    // dump tablet record
    int32_t request_size = 0;
    for (size_t i = 0; i < tablets.size(); i++) {
        std::string packed_key;
        std::string packed_value;
        if (tablets[i]->GetPath().empty()) {
            std::string path = leveldb::GetTabletPathFromNum(tablets[i]->GetTableName(),
                                                             tablets[i]->GetTable()->GetNextTabletNo());
            tablets[i]->m_meta.set_path(path);
        }
        tablets[i]->ToMetaTableKeyValue(&packed_key, &packed_value);
        RowMutationSequence* mu_seq = request.add_row_list();
        mu_seq->set_row_key(packed_key);
        Mutation* mutation = mu_seq->add_mutation_sequence();
        mutation->set_type(kPut);
        mutation->set_value(packed_value);
        request_size += mu_seq->ByteSize();

        if (i == tablets.size() - 1 || request_size >= kMaxRpcSize) {
            tabletnode::TabletNodeClient meta_node_client(meta_tablet_addr);
            if (!meta_node_client.WriteTablet(&request, &response)) {
                SetStatusCode(kRPCError, ret_status);
                LOG(WARNING) << "fail to dump meta tablet: "
                    << StatusCodeToString(kRPCError);
                return false;
            }
            StatusCode status = response.status();
            if (status == kTabletNodeOk && response.row_status_list_size() > 0) {
                status = response.row_status_list(0);
            }
            if (status != kTabletNodeOk) {
                SetStatusCode(status, ret_status);
                LOG(WARNING) << "fail to dump meta tablet: "
                    << StatusCodeToString(status);
                return false;
            }
            request.clear_row_list();
            response.Clear();
            request_size = 0;
        }
    }

    LOG(INFO) << "dump meta tablet";
    return true;
}

void TabletManager::ClearTableList() {
    MutexLock lock(&m_mutex);
    TableList::iterator it = m_all_tables.begin();
    for (; it != m_all_tables.end(); ++it) {
        Table& table = *it->second;
        table.m_mutex.Lock();
        table.m_mutex.Unlock();
        table.m_tablets_list.clear();
        //delete &table;
    }
    m_all_tables.clear();
}

void TabletManager::PackTabletMeta(TabletMeta* meta,
                                   const std::string& table_name,
                                   const std::string& key_start,
                                   const std::string& key_end,
                                   const std::string& path,
                                   const std::string& server_addr,
                                   const TabletStatus& table_status,
                                   int64_t data_size) {
    meta->set_table_name(table_name);
    meta->set_path(path);
    meta->set_server_addr(server_addr);
    meta->set_status(table_status);
    meta->set_size(data_size);

    KeyRange* key_range = meta->mutable_key_range();
    key_range->set_key_start(key_start);
    key_range->set_key_end(key_end);
}

bool TabletManager::GetMetaTabletAddr(std::string* addr) {
    TabletPtr meta_tablet;
    if (FindTablet(FLAGS_tera_master_meta_table_name, "", &meta_tablet)
        && meta_tablet->GetStatus() == kTableReady) {
        *addr = meta_tablet->GetServerAddr();
        return true;
    }
    VLOG(5) << "fail to get meta addr";
    return false;
}

bool TabletManager::PickMergeTablet(TabletPtr& tablet, TabletPtr* tablet2) {
    MutexLock lock(&m_mutex);
    std::string table_name = tablet->GetTableName();

    // search table
    TableList::iterator it = m_all_tables.find(table_name);
    if (it == m_all_tables.end()) {
        LOG(ERROR) << "[merge] table: " << table_name << " not exist";
        return false;
    }
    Table& table = *it->second;
    if (table.m_tablets_list.size() < 2) {
        VLOG(20) << "[merge] table: " << table_name << " only have 1 tablet.";
        return false;
    }

    // make sure no other thread ref this table
    table.m_mutex.Lock();
    table.m_mutex.Unlock();

    // search tablet
    Table::TabletList::iterator it2 = table.m_tablets_list.find(tablet->GetKeyStart());
    if (it2 == table.m_tablets_list.end()) {
        LOG(ERROR) << "[merge] table: " << table_name << " [start: "
            << DebugString(tablet->GetKeyStart()) << "] not exist";
        return false;
    }
    TabletPtr prev, next;
    if (it2 != table.m_tablets_list.begin()) {
        it2--;
        prev = it2->second;
        it2++;
    } else {
        // only have 1 neighbour tablet
        *tablet2 = (++it2)->second;
        if ((*tablet2)->GetDataSize() < 0) {
            // tablet not ready, skip merge
            return false;
        }
        return true;
    }
    if (++it2 != table.m_tablets_list.end()) {
        next = it2->second;
    } else {
        // only have 1 neighbour tablet
        *tablet2 = prev;
        if ((*tablet2)->GetDataSize() < 0) {
            // tablet not ready, skip merge
            return false;
        }
        return true;
    }
    if (prev->GetDataSize() < 0 || next->GetDataSize() < 0) {
        // some tablet not ready, skip merge
        return false;
    }
    // choose the smaller neighbour tablet
    *tablet2 = prev->GetDataSize() > next->GetDataSize() ? next : prev;
    return true;
}

bool TabletManager::RpcChannelHealth(int32_t err_code) {
    return err_code != sofa::pbrpc::RPC_ERROR_CONNECTION_CLOSED
        && err_code != sofa::pbrpc::RPC_ERROR_SERVER_SHUTDOWN
        && err_code != sofa::pbrpc::RPC_ERROR_SERVER_UNREACHABLE
        && err_code != sofa::pbrpc::RPC_ERROR_SERVER_UNAVAILABLE;
}

void TabletManager::TryMajorCompact(Tablet* tablet) {
    VLOG(5) << "TryMajorCompact() for " << tablet->m_meta.path();
    MutexLock lock(&tablet->m_mutex);
    if (!tablet || tablet->m_meta.compact_status() != kTableNotCompact) {
        return;
    } else {
        tablet->m_meta.set_compact_status(kTableOnCompact);
    }

    CompactTabletRequest* request = new CompactTabletRequest;
    CompactTabletResponse* response = new CompactTabletResponse;
    request->set_sequence_id(m_this_sequence_id->Inc());
    request->set_tablet_name(tablet->m_meta.table_name());
    request->mutable_key_range()->CopyFrom(tablet->m_meta.key_range());

    tabletnode::TabletNodeClient node_client(tablet->m_meta.server_addr());
    Closure<void, CompactTabletRequest*, CompactTabletResponse*, bool, int>* done =
        NewClosure(this, &TabletManager::MajorCompactCallback, tablet,
                   FLAGS_tera_master_impl_retry_times);
    node_client.CompactTablet(request, response, done);
}

void TabletManager::MajorCompactCallback(Tablet* tb, int32_t retry,
                                         CompactTabletRequest* request,
                                         CompactTabletResponse* response,
                                         bool failed, int error_code) {
    VLOG(9) << "MajorCompactCallback() for " << tb->m_meta.path()
        << ", status: " << StatusCodeToString(tb->m_meta.compact_status())
        << ", retry: " << retry;
    {
        MutexLock lock(&tb->m_mutex);
        if (tb->m_meta.compact_status() == kTableCompacted) {
            return;
        }
    }

    if (failed || response->status() != kTabletNodeOk
        || response->compact_status() == kTableOnCompact
        || response->compact_size() == 0) {
        LOG(ERROR) << "fail to major compact for " << tb->m_meta.path()
            << ", rpc status: " << StatusCodeToString(response->status())
            << ", compact status: " << StatusCodeToString(response->compact_status());
        if (retry <= 0 || !RpcChannelHealth(error_code)) {
            delete request;
            delete response;
        } else {
            int64_t wait_time = FLAGS_tera_tabletnode_connect_retry_period
                * (FLAGS_tera_master_impl_retry_times - retry);
            ThisThread::Sleep(wait_time);
            tabletnode::TabletNodeClient node_client(tb->m_meta.server_addr());
            Closure<void, CompactTabletRequest*, CompactTabletResponse*, bool, int>* done =
                NewClosure(this, &TabletManager::MajorCompactCallback, tb, retry - 1);
            node_client.CompactTablet(request, response, done);
        }
        return;
    }
    delete request;
    delete response;

    MutexLock lock(&tb->m_mutex);
    tb->m_meta.set_compact_status(kTableCompacted);
    VLOG(5) << "compact success: " << tb->m_meta.path();
}

double TabletManager::OfflineTabletRatio() {
    uint32_t offline_tablet_count = 0, tablet_count = 0;
    m_mutex.Lock();
    TableList::iterator it = m_all_tables.begin();
    for (; it != m_all_tables.end(); ++it) {
        Table& table = *it->second;
        table.m_mutex.Lock();
        Table::TabletList::iterator it2 = table.m_tablets_list.begin();
        for (; it2 != table.m_tablets_list.end(); ++it2) {
            TabletPtr tablet = it2->second;
            if (tablet->GetStatus() == kTableOffLine) {
                offline_tablet_count++;
            }
            tablet_count++;
        }
        table.m_mutex.Unlock();
    }
    m_mutex.Unlock();

    if (tablet_count == 0) {
        return 0;
    }
    return (double)offline_tablet_count / tablet_count;
}

int64_t CounterWeightedSum(int64_t a1, int64_t a2) {
    const int64_t w1 = 2;
    const int64_t w2 = 1;
    return (a1 * w1 + a2 * w2) / (w1 + w2);
}

} // namespace master
} // namespace tera<|MERGE_RESOLUTION|>--- conflicted
+++ resolved
@@ -743,7 +743,6 @@
     return true;
 }
 
-<<<<<<< HEAD
 void Table::SetSchemaUpdated(bool flag) {
     MutexLock lock(&m_mutex);
     if (flag == m_schema_updated) {
@@ -751,7 +750,8 @@
         abort();
     }
     m_schema_updated = flag;
-=======
+}
+
 void Table::RefreshCounter() {
     MutexLock lock(&m_mutex);
     int64_t size = 0;
@@ -829,7 +829,6 @@
     for (size_t l = 0; l < lg_num; ++l) {
         m_counter.add_lg_size(lg_size[l]);
     }
->>>>>>> b3c4c4a6
 }
 
 TabletManager::TabletManager(Counter* sequence_id,
