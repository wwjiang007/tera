--- conflicted
+++ resolved
@@ -241,10 +241,7 @@
     rpc Report(ReportRequest) returns(ReportResponse);
 
     rpc CmdCtrl(CmdCtrlRequest) returns(CmdCtrlResponse);
-<<<<<<< HEAD
     rpc OperateUser(OperateUserRequest) returns(OperateUserResponse);
-=======
     rpc RenameTable(RenameTableRequest) returns (RenameTableResponse);
->>>>>>> 5c6b5be7
 }
 option cc_generic_services = true;