include depends.mk

# OPT ?= -O2 -DNDEBUG       # (A) Production use (optimized mode)
OPT ?= -g2 -Wall -Werror        # (B) Debug mode, w/ full line-level debugging symbols
# OPT ?= -O2 -g2 -DNDEBUG   # (C) Profiling mode: opt, but w/debugging symbols

CC = cc
CXX = g++

SHARED_CFLAGS = -fPIC -fvisibility=hidden
SHARED_LDFLAGS = -shared -Wl,--exclude-libs,ALL

INCPATH += -I./src -I./include -I./src/leveldb/include -I./src/leveldb \
<<<<<<< HEAD
           -I./src/sdk/java/native-src $(DEPS_INCPATH) 
CFLAGS += $(OPT) $(SHARED_CFLAGS) $(INCPATH)
CXXFLAGS += $(OPT) $(SHARED_CFLAGS) $(INCPATH)
LDFLAGS += -rdynamic $(DEPS_LDPATH) $(DEPS_LDFLAGS) -lpthread -lrt -lz -ldl
SO_LDFLAGS += -rdynamic $(DEPS_LDPATH) $(SO_DEPS_LDFLAGS) -lpthread -lrt -lz -ldl
=======
		   -I./src/sdk/java/native-src $(DEPS_INCPATH)
CFLAGS += $(OPT) $(SHARED_CFLAGS) $(INCPATH)
CXXFLAGS += $(OPT) $(SHARED_CFLAGS) $(INCPATH)
LDFLAGS += -rdynamic $(DEPS_LDPATH) $(DEPS_LDFLAGS) -lpthread -lrt -lz -ldl \
           -lreadline -lncurses
>>>>>>> e8221465

PROTO_FILES := $(wildcard src/proto/*.proto)
PROTO_OUT_CC := $(PROTO_FILES:.proto=.pb.cc)
PROTO_OUT_H := $(PROTO_FILES:.proto=.pb.h)

MASTER_SRC := $(wildcard src/master/*.cc)
TABLETNODE_SRC := $(wildcard src/tabletnode/*.cc)
IO_SRC := $(wildcard src/io/*.cc)
SDK_SRC := $(wildcard src/sdk/*.cc)
HTTP_SRC := $(wildcard src/sdk/http/*.cc)
PROTO_SRC := $(filter-out %.pb.cc, $(wildcard src/proto/*.cc)) $(PROTO_OUT_CC)
JNI_TERA_SRC := $(wildcard src/sdk/java/native-src/*.cc)
VERSION_SRC := src/version.cc
OTHER_SRC := $(wildcard src/zk/*.cc) $(wildcard src/utils/*.cc) $(VERSION_SRC) \
             src/tera_flags.cc
COMMON_SRC := $(wildcard src/common/base/*.cc) $(wildcard src/common/net/*.cc) \
              $(wildcard src/common/file/*.cc) $(wildcard src/common/file/recordio/*.cc) \
			  $(wildcard src/common/console/*.cc) 
SERVER_SRC := src/tera_main.cc src/tera_entry.cc
CLIENT_SRC := src/teracli_main.cc
TERA_C_SRC := src/tera_c.cc
MONITOR_SRC := src/monitor/teramo_main.cc
MARK_SRC := src/benchmark/mark.cc src/benchmark/mark_main.cc
TEST_SRC := src/utils/test/prop_tree_test.cc src/utils/test/tprinter_test.cc \
			src/io/test/tablet_io_test.cc

TEST_OUTPUT := test_output
UNITTEST_OUTPUT := $(TEST_OUTPUT)/unittest

MASTER_OBJ := $(MASTER_SRC:.cc=.o)
TABLETNODE_OBJ := $(TABLETNODE_SRC:.cc=.o)
IO_OBJ := $(IO_SRC:.cc=.o)
SDK_OBJ := $(SDK_SRC:.cc=.o)
PROTO_OBJ := $(PROTO_SRC:.cc=.o)
JNI_TERA_OBJ := $(JNI_TERA_SRC:.cc=.o)
OTHER_OBJ := $(OTHER_SRC:.cc=.o)
COMMON_OBJ := $(COMMON_SRC:.cc=.o)
SERVER_OBJ := $(SERVER_SRC:.cc=.o)
CLIENT_OBJ := $(CLIENT_SRC:.cc=.o)
TERA_C_OBJ := $(TERA_C_SRC:.cc=.o)
MONITOR_OBJ := $(MONITOR_SRC:.cc=.o)
MARK_OBJ := $(MARK_SRC:.cc=.o)
HTTP_OBJ := $(HTTP_SRC:.cc=.o)
TEST_OBJ := $(TEST_SRC:.cc=.o)
ALL_OBJ := $(MASTER_OBJ) $(TABLETNODE_OBJ) $(IO_OBJ) $(SDK_OBJ) $(PROTO_OBJ) \
           $(JNI_TERA_OBJ) $(OTHER_OBJ) $(COMMON_OBJ) $(SERVER_OBJ) $(CLIENT_OBJ) \
           $(TERA_C_OBJ) $(MONITOR_OBJ) $(MARK_OBJ) $(TEST_OBJ)
LEVELDB_LIB := src/leveldb/libleveldb.a

PROGRAM = tera_main teracli teramo
LIBRARY = libtera.a
<<<<<<< HEAD
DLIBRARY = libtera.so
=======
SOLIBRARY = libtera.so
TERA_C_SO = libtera_c.so
>>>>>>> e8221465
JNILIBRARY = libjni_tera.so
BENCHMARK = tera_bench tera_mark
TESTS = prop_tree_test tprinter_test string_util_test tablet_io_test \
		fragment_test progress_bar_test


.PHONY: all clean cleanall test

<<<<<<< HEAD
all: $(PROGRAM) $(LIBRARY) $(DLIBRARY) $(JNILIBRARY) $(BENCHMARK) $(TESTS)
=======
all: $(PROGRAM) $(LIBRARY) $(SOLIBRARY) $(TERA_C_SO) $(JNILIBRARY) $(BENCHMARK) $(TESTS)
>>>>>>> e8221465
	mkdir -p build/include build/lib build/bin build/log build/benchmark
	mkdir -p $(UNITTEST_OUTPUT)
	mv $(TESTS) $(UNITTEST_OUTPUT)
	cp $(PROGRAM) build/bin
	cp $(LIBRARY) $(SOLIBRARY) $(TERA_C_SO) $(JNILIBRARY) build/lib
	cp src/leveldb/tera_bench .
	cp -r benchmark/*.sh $(BENCHMARK) build/benchmark
	cp src/sdk/tera.h build/include
	cp -r conf build
	echo 'Done'

check: $(TESTS)
	( cd $(UNITTEST_OUTPUT); \
	for t in $(TESTS); do echo "***** Running $$t"; ./$$t || exit 1; done )
	$(MAKE) check -C src/leveldb

clean:
	rm -rf $(ALL_OBJ) $(PROTO_OUT_CC) $(PROTO_OUT_H) $(TEST_OUTPUT)
	$(MAKE) clean -C src/leveldb
	rm -rf $(PROGRAM) $(LIBRARY) $(TERA_C_SO) $(JNILIBRARY) $(BENCHMARK) $(TESTS) terahttp

cleanall:
	$(MAKE) clean
	rm -rf build

tera_main: $(SERVER_OBJ) $(LEVELDB_LIB) $(MASTER_OBJ) $(TABLETNODE_OBJ) \
           $(IO_OBJ) $(SDK_OBJ) $(PROTO_OBJ) $(OTHER_OBJ) $(COMMON_OBJ)
	$(CXX) -o $@ $(SERVER_OBJ) $(MASTER_OBJ) $(TABLETNODE_OBJ) $(IO_OBJ) $(SDK_OBJ) \
	$(PROTO_OBJ) $(OTHER_OBJ) $(COMMON_OBJ) $(LEVELDB_LIB) $(LDFLAGS)

libtera.a: $(SDK_OBJ) $(PROTO_OBJ) $(OTHER_OBJ) $(COMMON_OBJ)
	$(AR) -rs $@ $(SDK_OBJ) $(PROTO_OBJ) $(OTHER_OBJ) $(COMMON_OBJ)

libtera.so: $(SDK_OBJ) $(PROTO_OBJ) $(OTHER_OBJ) $(COMMON_OBJ)
<<<<<<< HEAD
	$(CXX) -o $@ $(SDK_OBJ) $(PROTO_OBJ) $(OTHER_OBJ) $(COMMON_OBJ) \
	$(SHARED_LDFLAGS) $(SO_LDFLAGS)
=======
	$(CXX) -o $@ $^ $(SHARED_LDFLAGS) $(LDFLAGS)

libtera_c.so: $(TERA_C_OBJ) $(SDK_OBJ) $(PROTO_OBJ) $(OTHER_OBJ) $(COMMON_OBJ)
	$(CXX) -o $@ $(TERA_C_OBJ) $(SDK_OBJ) $(PROTO_OBJ) $(OTHER_OBJ) $(COMMON_OBJ) $(SHARED_LDFLAGS) \
	-Xlinker "-(" $(LDFLAGS) -Xlinker "-)"
>>>>>>> e8221465

teracli: $(CLIENT_OBJ) $(LIBRARY)
	$(CXX) -o $@ $(CLIENT_OBJ) $(LIBRARY) $(LDFLAGS)

teramo: $(MONITOR_OBJ) $(LIBRARY)
	$(CXX) -o $@ $(MONITOR_OBJ) $(LIBRARY) $(LDFLAGS)

tera_mark: $(MARK_OBJ) $(LIBRARY) $(LEVELDB_LIB)
	$(CXX) -o $@ $(MARK_OBJ) $(LIBRARY) $(LEVELDB_LIB) $(LDFLAGS)
<<<<<<< HEAD
 
libjni_tera.so: $(JNI_TERA_OBJ) $(LIBRARY) 
	$(CXX) -o $@ $(JNI_TERA_OBJ) $(SHARED_LDFLAGS) $(LIBRARY) $(SO_LDFLAGS)
=======

terahttp: $(HTTP_OBJ) $(PROTO_OBJ) $(LIBRARY)
	$(CXX) -o $@ $(HTTP_OBJ) $(PROTO_OBJ) $(LIBRARY) $(LDFLAGS)

libjni_tera.so: $(JNI_TERA_OBJ) $(LIBRARY)
	$(CXX) -shared $(JNI_TERA_OBJ) -Xlinker "-(" $(LIBRARY) $(LDFLAGS) -Xlinker "-)" -o $@
>>>>>>> e8221465

src/leveldb/libleveldb.a: FORCE
	$(MAKE) -C src/leveldb

tera_bench:

# unit test
prop_tree_test: src/utils/test/prop_tree_test.o $(LIBRARY)
	$(CXX) -o $@ $^ $(LDFLAGS)

tprinter_test: src/utils/test/tprinter_test.o $(LIBRARY)
	$(CXX) -o $@ $^ $(LDFLAGS)

string_util_test: src/utils/test/string_util_test.o $(LIBRARY)
	$(CXX) -o $@ $^ $(LDFLAGS)

tablet_io_test: src/io/test/tablet_io_test.o src/tabletnode/tabletnode_sysinfo.o\
		$(IO_OBJ) $(PROTO_OBJ) $(OTHER_OBJ) $(COMMON_OBJ) $(LEVELDB_LIB)
	$(CXX) -o $@ $^ $(LDFLAGS)

fragment_test: src/utils/test/fragment_test.o src/utils/fragment.o
	$(CXX) -o $@ $^ $(LDFLAGS)

progress_bar_test: src/common/console/progress_bar_test.o src/common/console/progress_bar.o
	$(CXX) -o $@ $^ $(LDFLAGS)

$(ALL_OBJ): %.o: %.cc $(PROTO_OUT_H)
	$(CXX) $(CXXFLAGS) -c $< -o $@

$(VERSION_SRC): FORCE
	sh build_version.sh

.PHONY: FORCE
FORCE:

.PHONY: proto
proto: $(PROTO_OUT_CC) $(PROTO_OUT_H)

%.pb.cc %.pb.h: %.proto
	$(PROTOC) --proto_path=./src/proto/ --proto_path=$(PROTOBUF_INCDIR) \
                  --proto_path=$(SOFA_PBRPC_INCDIR) \
                  --cpp_out=./src/proto/ $<<|MERGE_RESOLUTION|>--- conflicted
+++ resolved
@@ -7,23 +7,14 @@
 CC = cc
 CXX = g++
 
-SHARED_CFLAGS = -fPIC -fvisibility=hidden
-SHARED_LDFLAGS = -shared -Wl,--exclude-libs,ALL
-
 INCPATH += -I./src -I./include -I./src/leveldb/include -I./src/leveldb \
-<<<<<<< HEAD
            -I./src/sdk/java/native-src $(DEPS_INCPATH) 
-CFLAGS += $(OPT) $(SHARED_CFLAGS) $(INCPATH)
-CXXFLAGS += $(OPT) $(SHARED_CFLAGS) $(INCPATH)
-LDFLAGS += -rdynamic $(DEPS_LDPATH) $(DEPS_LDFLAGS) -lpthread -lrt -lz -ldl
-SO_LDFLAGS += -rdynamic $(DEPS_LDPATH) $(SO_DEPS_LDFLAGS) -lpthread -lrt -lz -ldl
-=======
-		   -I./src/sdk/java/native-src $(DEPS_INCPATH)
-CFLAGS += $(OPT) $(SHARED_CFLAGS) $(INCPATH)
-CXXFLAGS += $(OPT) $(SHARED_CFLAGS) $(INCPATH)
+CFLAGS += $(OPT) $(INCPATH) -fPIC -fvisibility=hidden # hide internal symbol of tera
+CXXFLAGS += $(CFLAGS)
 LDFLAGS += -rdynamic $(DEPS_LDPATH) $(DEPS_LDFLAGS) -lpthread -lrt -lz -ldl \
            -lreadline -lncurses
->>>>>>> e8221465
+SO_LDFLAGS += -rdynamic $(DEPS_LDPATH) $(SO_DEPS_LDFLAGS) -lpthread -lrt -lz -ldl \
+              -shared -Wl,--version-script,so-version-script # hide symbol of thirdparty libs
 
 PROTO_FILES := $(wildcard src/proto/*.proto)
 PROTO_OUT_CC := $(PROTO_FILES:.proto=.pb.cc)
@@ -41,14 +32,14 @@
              src/tera_flags.cc
 COMMON_SRC := $(wildcard src/common/base/*.cc) $(wildcard src/common/net/*.cc) \
               $(wildcard src/common/file/*.cc) $(wildcard src/common/file/recordio/*.cc) \
-			  $(wildcard src/common/console/*.cc) 
+              $(wildcard src/common/console/*.cc) 
 SERVER_SRC := src/tera_main.cc src/tera_entry.cc
 CLIENT_SRC := src/teracli_main.cc
 TERA_C_SRC := src/tera_c.cc
 MONITOR_SRC := src/monitor/teramo_main.cc
 MARK_SRC := src/benchmark/mark.cc src/benchmark/mark_main.cc
 TEST_SRC := src/utils/test/prop_tree_test.cc src/utils/test/tprinter_test.cc \
-			src/io/test/tablet_io_test.cc
+            src/io/test/tablet_io_test.cc
 
 TEST_OUTPUT := test_output
 UNITTEST_OUTPUT := $(TEST_OUTPUT)/unittest
@@ -75,25 +66,17 @@
 
 PROGRAM = tera_main teracli teramo
 LIBRARY = libtera.a
-<<<<<<< HEAD
-DLIBRARY = libtera.so
-=======
 SOLIBRARY = libtera.so
 TERA_C_SO = libtera_c.so
->>>>>>> e8221465
 JNILIBRARY = libjni_tera.so
 BENCHMARK = tera_bench tera_mark
 TESTS = prop_tree_test tprinter_test string_util_test tablet_io_test \
-		fragment_test progress_bar_test
+        fragment_test progress_bar_test
 
 
 .PHONY: all clean cleanall test
 
-<<<<<<< HEAD
-all: $(PROGRAM) $(LIBRARY) $(DLIBRARY) $(JNILIBRARY) $(BENCHMARK) $(TESTS)
-=======
 all: $(PROGRAM) $(LIBRARY) $(SOLIBRARY) $(TERA_C_SO) $(JNILIBRARY) $(BENCHMARK) $(TESTS)
->>>>>>> e8221465
 	mkdir -p build/include build/lib build/bin build/log build/benchmark
 	mkdir -p $(UNITTEST_OUTPUT)
 	mv $(TESTS) $(UNITTEST_OUTPUT)
@@ -113,52 +96,39 @@
 clean:
 	rm -rf $(ALL_OBJ) $(PROTO_OUT_CC) $(PROTO_OUT_H) $(TEST_OUTPUT)
 	$(MAKE) clean -C src/leveldb
-	rm -rf $(PROGRAM) $(LIBRARY) $(TERA_C_SO) $(JNILIBRARY) $(BENCHMARK) $(TESTS) terahttp
+	rm -rf $(PROGRAM) $(LIBRARY) $(SOLIBRARY) $(TERA_C_SO) $(JNILIBRARY) $(BENCHMARK) $(TESTS) terahttp
 
 cleanall:
 	$(MAKE) clean
 	rm -rf build
 
-tera_main: $(SERVER_OBJ) $(LEVELDB_LIB) $(MASTER_OBJ) $(TABLETNODE_OBJ) \
-           $(IO_OBJ) $(SDK_OBJ) $(PROTO_OBJ) $(OTHER_OBJ) $(COMMON_OBJ)
-	$(CXX) -o $@ $(SERVER_OBJ) $(MASTER_OBJ) $(TABLETNODE_OBJ) $(IO_OBJ) $(SDK_OBJ) \
-	$(PROTO_OBJ) $(OTHER_OBJ) $(COMMON_OBJ) $(LEVELDB_LIB) $(LDFLAGS)
+tera_main: $(SERVER_OBJ) $(MASTER_OBJ) $(TABLETNODE_OBJ) $(IO_OBJ) $(SDK_OBJ) \
+           $(PROTO_OBJ) $(OTHER_OBJ) $(COMMON_OBJ) $(LEVELDB_LIB)
+	$(CXX) -o $@ $^ $(LDFLAGS)
 
 libtera.a: $(SDK_OBJ) $(PROTO_OBJ) $(OTHER_OBJ) $(COMMON_OBJ)
-	$(AR) -rs $@ $(SDK_OBJ) $(PROTO_OBJ) $(OTHER_OBJ) $(COMMON_OBJ)
+	$(AR) -rs $@ $^
 
 libtera.so: $(SDK_OBJ) $(PROTO_OBJ) $(OTHER_OBJ) $(COMMON_OBJ)
-<<<<<<< HEAD
-	$(CXX) -o $@ $(SDK_OBJ) $(PROTO_OBJ) $(OTHER_OBJ) $(COMMON_OBJ) \
-	$(SHARED_LDFLAGS) $(SO_LDFLAGS)
-=======
-	$(CXX) -o $@ $^ $(SHARED_LDFLAGS) $(LDFLAGS)
+	$(CXX) -o $@ $^ $(SO_LDFLAGS)
 
-libtera_c.so: $(TERA_C_OBJ) $(SDK_OBJ) $(PROTO_OBJ) $(OTHER_OBJ) $(COMMON_OBJ)
-	$(CXX) -o $@ $(TERA_C_OBJ) $(SDK_OBJ) $(PROTO_OBJ) $(OTHER_OBJ) $(COMMON_OBJ) $(SHARED_LDFLAGS) \
-	-Xlinker "-(" $(LDFLAGS) -Xlinker "-)"
->>>>>>> e8221465
+libtera_c.so: $(TERA_C_OBJ) $(LIBRARY)
+	$(CXX) -o $@ $^ $(SO_LDFLAGS)
 
 teracli: $(CLIENT_OBJ) $(LIBRARY)
-	$(CXX) -o $@ $(CLIENT_OBJ) $(LIBRARY) $(LDFLAGS)
+	$(CXX) -o $@ $^ $(LDFLAGS)
 
 teramo: $(MONITOR_OBJ) $(LIBRARY)
-	$(CXX) -o $@ $(MONITOR_OBJ) $(LIBRARY) $(LDFLAGS)
+	$(CXX) -o $@ $^ $(LDFLAGS)
 
 tera_mark: $(MARK_OBJ) $(LIBRARY) $(LEVELDB_LIB)
-	$(CXX) -o $@ $(MARK_OBJ) $(LIBRARY) $(LEVELDB_LIB) $(LDFLAGS)
-<<<<<<< HEAD
+	$(CXX) -o $@ $^ $(LDFLAGS)
  
+terahttp: $(HTTP_OBJ) $(PROTO_OBJ) $(LIBRARY)
+	$(CXX) -o $@ $^ $(LDFLAGS)
+
 libjni_tera.so: $(JNI_TERA_OBJ) $(LIBRARY) 
-	$(CXX) -o $@ $(JNI_TERA_OBJ) $(SHARED_LDFLAGS) $(LIBRARY) $(SO_LDFLAGS)
-=======
-
-terahttp: $(HTTP_OBJ) $(PROTO_OBJ) $(LIBRARY)
-	$(CXX) -o $@ $(HTTP_OBJ) $(PROTO_OBJ) $(LIBRARY) $(LDFLAGS)
-
-libjni_tera.so: $(JNI_TERA_OBJ) $(LIBRARY)
-	$(CXX) -shared $(JNI_TERA_OBJ) -Xlinker "-(" $(LIBRARY) $(LDFLAGS) -Xlinker "-)" -o $@
->>>>>>> e8221465
+	$(CXX) -o $@ $^ $(SO_LDFLAGS)
 
 src/leveldb/libleveldb.a: FORCE
 	$(MAKE) -C src/leveldb
@@ -175,8 +145,8 @@
 string_util_test: src/utils/test/string_util_test.o $(LIBRARY)
 	$(CXX) -o $@ $^ $(LDFLAGS)
 
-tablet_io_test: src/io/test/tablet_io_test.o src/tabletnode/tabletnode_sysinfo.o\
-		$(IO_OBJ) $(PROTO_OBJ) $(OTHER_OBJ) $(COMMON_OBJ) $(LEVELDB_LIB)
+tablet_io_test: src/io/test/tablet_io_test.o src/tabletnode/tabletnode_sysinfo.o \
+                $(IO_OBJ) $(PROTO_OBJ) $(OTHER_OBJ) $(COMMON_OBJ) $(LEVELDB_LIB)
 	$(CXX) -o $@ $^ $(LDFLAGS)
 
 fragment_test: src/utils/test/fragment_test.o src/utils/fragment.o
@@ -199,5 +169,5 @@
 
 %.pb.cc %.pb.h: %.proto
 	$(PROTOC) --proto_path=./src/proto/ --proto_path=$(PROTOBUF_INCDIR) \
-                  --proto_path=$(SOFA_PBRPC_INCDIR) \
-                  --cpp_out=./src/proto/ $<+              --proto_path=$(SOFA_PBRPC_INCDIR) \
+              --cpp_out=./src/proto/ $<